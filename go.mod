--- conflicted
+++ resolved
@@ -3,10 +3,7 @@
 go 1.19
 
 require (
-<<<<<<< HEAD
-=======
 	github.com/gorilla/websocket v1.5.0
->>>>>>> d08b4a81
 	github.com/mitchellh/mapstructure v1.5.0
 	github.com/stretchr/testify v1.7.5
 	github.com/ugorji/go/codec v1.2.11

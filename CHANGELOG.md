--- conflicted
+++ resolved
@@ -7,11 +7,6 @@
 
 # [Unreleased]
 
-<<<<<<< HEAD
-## Added
-
-### xrpl
-=======
 ## Breaking changes
 
 ### xrpl
@@ -28,7 +23,6 @@
 ## Added
 
 ### xrpl
->>>>>>> 2d732db2
 
 - Added support for the Credential fields in the following transaction types:
   - Payment

# Changelog

All notable changes to this project will be documented in this file.

The format is based on [Keep a Changelog](https://keepachangelog.com/en/1.0.0/),
and this project adheres to [Semantic Versioning](https://semver.org/spec/v2.0.0.html).

## [Unreleased]

### Added

#### binary-codec

- Added `MPToken` definitions.
- Adds `Hash192` type.

#### xrpl

- Added `AMMClawback` transaction type.
- Adds `MPTokenAuthorize`, `MPTokenIssuanceCreate`, `MPTokenIssuanceDestroy`, `MPTokenIssuanceSet` transactions. It also adds the `types.Holder`, `types.AssetScale`, `types.MPTokenMetadata` and `types.TransferFee` types to represent the holder of the token, the asset scale, the metadata and the transfer fee of the token respectively.
<<<<<<< HEAD
- Adds NFTokenMintOffer support by adding `Amount`, `Expiration`, and `Destination` fields to `NFTokenMint` transaction. Also add `NFTokenMintMetadata` struct to handle transaction metadata with `nftoken_id` and `offer_id` fields.
=======
- Adds `NFTokenModify` transaction type.

## Changed

### binary-codec

- Refactor on `Issue` codec type to support `Currency` and `Issuer` fields.

### Dependencies

- Bumped Go version to 1.23.0.

## Fixed

### xrpl

- Fixed some flattening fields with the `Flatten` function for `NFTokenMint`, `NFTokenCancel`, `NFTokenCreate`, `NFTokenBurn`
>>>>>>> a9a17583

## [v0.1.10]

### BREAKING CHANGES

#### xrpl

- `Submit` client method is renamed to `SubmitTxBlob` in both clients.
- `SubmitAndWait` client method is renamed to `SubmitTxBlobAndWait` in both clients.

### Added

#### xrpl

- Added `SubmitTx` and `SubmitTxAndWait` client methods to both clients.
- Added support for the Credential fields in the following transaction types:
  - Payment
  - DepositPreauth
  - AccountDelete
  - PaymentChannelClaim
  - EscrowFinish
- Added the `credential` ledger entry for the `account_objects` request.
- Added tec/tef/tel/tem/ter TxResult codes.
- Added `XLS-80d` support with `PermissionedDomain` transaction types:
  - `PermissionedDomainSet`
  - `PermissionedDomainDelete`

### Fixed

#### binary-codec

- Added native `uint8` type support for `Uint8` type.

#### big-decimal

- Fixed `BigDecimal` precision.

## [v0.1.9]

### Added

#### xrpl

- Added support for all the Credential transaction types:
  - CredentialCreate
  - CredentialAccept
  - CredentialDelete

### Fixed

#### big-decimal

- Amounts transcoding fix for large values.

## [v0.1.8]

### Added

#### xrpl

- Added `BalanceChanges` to the `Transaction` type.

### Changed

#### xrpl

- Updated `AffectedNode` type fields to be a pointer to allow nil values.
- Fixed `BaseLedger` field in `ledger` response (v1 and v2). BaseLedger.Transactions is now an array of interfaces instead of a slice of `FlatTransaction` due to `Expand` field in the request.

## [v0.1.7]

### Added

#### xrpl

- Added support for websocket client subscriptions. Now you can subscribe to streams like `ledgerClosed`, `transaction`, `consensus`, `peerStatusChange`, `validationReceived`, etc.

## [v0.1.6]

### Added

#### xrpl

- Configurable timeout for the RPC client. New default timeout of 5 seconds instead of 1 second.

### Fixed

#### xrpl

- Updates some fields in AccountSet and Payment related transactions to a pointer to allow 0 or "" values. For example:

  - `DestinationTag`
  - `TickSize`
  - `Domain`
  - `WalletLocator`
  - `WalletSize`
  - `TransferRate`

- Adds more tests for setting some `asf` flags in `AccountSet`.
- Fixed `Transaction` field in `account_tx` response.
- Fixed `Ledger` field in `ledger` response. LedgerIndex is now an uint32 instead of a string.

## [v0.1.5]

### Added

#### xrpl

Support for the XLS-77d (deep freeze)

## [v0.1.4]

### Added

#### xrpl

- Added `GatewayBalances` and `GetAggregatePrice` queries.

### Fixed

#### xrpl

- Updated SignerQuorum in SignerListSet to be an interface{} with uint32 type assertion instead of a value (uint32).
  - This allows distinguishing between an unset (nil) and an explicitly set value, including 0 to delete a signer list.
  - Ensures SignerQuorum is only included in the Flatten() output when explicitly defined.
  - Updates the `Validate` method to make sure `SignerEntries` is not set when `SignerQuorum` is set to 0

## [v0.1.3]

### Added

- Added `APIVersion` field to the `Client` struct.
- Added `RippledAPIV1` and `RippledAPIV2` constants.
- Added missing `ctid` field on `TxRequest` v1 query.
- Added missing `NoRippleCheck` query (v1 & v2 support).

### Changed

- RippledAPIV2 is set as default API version. Queries and transactions are now compatible with Rippled v2 by default. V1 is still supported. In order to use v1, you need to use the `v1` package of each query type.

## [v0.1.2]

### Fixed

#### xrpl

- The `InfoRequest` for the `account_info` method had an incorrect field `signer_list` (an `s` was missing). The correct field is now `signer_lists`.  
  Link to the documentation [here](https://xrpl.org/docs/references/http-websocket-apis/public-api-methods/account-methods/account_info#request-format).

## [v0.1.1]

### Added

#### address-codec

- New `ErrInvalidAddressFormat` error.

### Fixed

#### binary-codec

- Fixed `AccountID` X-Address decoding/encoding support.

#### xrpl

- Replace `IsValidClassicAddress` with `IsValidAddress` on transactions `Validate` methods:
  - `AccountDelete`
  - `AMMBid`
  - `DepositPreauth`
  - `EscrowCancel`
  - `EscrowFinish`
  - `EscrowCancel`
  - `NFTokenBurn`
  - `NFTokenCreateOffer`
  - `NFTokenMint`
  - `NFTokenOffer`
  - `Payment`
  - `PaymentChannelCreate`
  - `SetRegularKey`
  - `SignerListSet`
  - `BaseTx`
  - `XChainBridge`
  - `XChainAccountCreateCommit`
  - `XChainAddAccountCreateAttestation`
  - `XChainAddClaimAttestation`
  - `XChainClaim`
  - `XChainCreateClaimID`
- Master address derivation on wallet `FromSeed` function.
- `NetworkID` field on `BaseTx` type.

## [v0.1.0]

### Added

#### binary-codec

- Updated `definitions`.
- New `DecodeLedgerData` function.
- `Quality` encoding/decoding functions.
- New `XChainBridge` and `Issue` types.

#### address-codec

- Address validation with `IsValidAddress`, `IsValidClassicAddress` and `IsValidXAddress`.
- Address conversion with `XAddressToClassicAddress` and `ClassicAddressToXAddress`.
- X-Address encoding/decoding with `EncodeXAddress` and `DecodeXAddress`.

#### keypairs

- New `DeriveNodeAddress` function.

#### xrpl

- New `AccountRoot`, `Amendments`, `Bridge`, `DID`, `DirectoryNode`, `Oracle`, `RippleState`, `XChainOwnedClaimID`, `XChainOwnedCreateAccountClaimID` ledger entry types.
- New `Multisign` utility function.
- New `NftHistory`, `NftsByIssuer`, `LedgerData`, `Check`, `BookOffers`, `PathFind`, `FeatureOne`, `FeatureAll` queries.
- New `SubmitMultisigned` request.
- New `AMMBid`, `AMMCreate`, `AMMDelete`, `AMMDeposit`, `AMMVote`, `AMMWithdraw` amm transactions.
- New `CheckCancel`, `CheckCash`, `CheckCreate` check transactions.
- New `DepositPreauth` transaction.
- New `DIDSet` and `DIDDelete` transactions.
- New `EscrowCreate`, `EscrowFinish`, `EscrowCancel` escrow transactions.
- New `OracleSet` and `OracleDelete` oracle transactions.
- New `XChainAccountCreateCommitment`, `XChainAddAccountCreateAttestation`, `XChainAddClaimAttestation`, `XChainClaim`, `XChainCommit`, `XChainCreateBridge`, `XChainCreateClaimID` and `XChainModifyBridge` cross-chain transactions.
- New `Multisign` wallet method.
- Ripple time conversion utility functions.
- Added query methods for websocket and rpc clients.
- New `SubmitMultisigned`, `AutofillMultisigned` and `SubmitTxBlobAndWait` methods for both clients.
- Added `Autofill` method for rpc client.
- New `MaxRetries` and `RetryDelay` config options for both clients.

#### Other

- Implemented `secp256k1` algorithm.

### Changed

#### binary-codec

- Exported `FieldInstance` type.
- Updated `NewBinaryParser` constructor to accept `definitions.Definitions` as a parameter.
- Updated `NewSerializer` to `NewBinarySerializer` constructor.
- Refactored `FieldIDCodec` to be a struct with `Encode` and `Decode` methods.
- `FromJson` methods to `FromJSON`.
- `ToJson` methods to `ToJSON`.

#### address-codec

No changes were made.

#### keypairs

- Decoupled `ed25519` and `secp256k1` algorithms from `keypairs` package.
- Decoupled `der` parsing from `keypairs` package.

#### xrpl

- Renamed `CurrencyStringToHex` to `ConvertStringToHex` and `CurrencyHexToString` to `ConvertHexToString`.
- Renamed `HashSignedTx` to `TxBlob`.
- Wallet API methods have been renamed for better usability.
- Renamed `SendRequest` to `Request` methods for websocket and rpc clients.

### Fixed

#### xrpl

- Some queries did not have proper fields. All queries have been updated with the fields that are required by the XRP Ledger.
- Some transaction types did not have proper fields. All transaction types have been updated with the fields that are required by the XRP Ledger.<|MERGE_RESOLUTION|>--- conflicted
+++ resolved
@@ -18,9 +18,7 @@
 
 - Added `AMMClawback` transaction type.
 - Adds `MPTokenAuthorize`, `MPTokenIssuanceCreate`, `MPTokenIssuanceDestroy`, `MPTokenIssuanceSet` transactions. It also adds the `types.Holder`, `types.AssetScale`, `types.MPTokenMetadata` and `types.TransferFee` types to represent the holder of the token, the asset scale, the metadata and the transfer fee of the token respectively.
-<<<<<<< HEAD
 - Adds NFTokenMintOffer support by adding `Amount`, `Expiration`, and `Destination` fields to `NFTokenMint` transaction. Also add `NFTokenMintMetadata` struct to handle transaction metadata with `nftoken_id` and `offer_id` fields.
-=======
 - Adds `NFTokenModify` transaction type.
 
 ## Changed
@@ -38,7 +36,6 @@
 ### xrpl
 
 - Fixed some flattening fields with the `Flatten` function for `NFTokenMint`, `NFTokenCancel`, `NFTokenCreate`, `NFTokenBurn`
->>>>>>> a9a17583
 
 ## [v0.1.10]
 

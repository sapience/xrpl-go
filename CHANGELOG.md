--- conflicted
+++ resolved
@@ -5,25 +5,7 @@
 The format is based on [Keep a Changelog](https://keepachangelog.com/en/1.0.0/),
 and this project adheres to [Semantic Versioning](https://semver.org/spec/v2.0.0.html).
 
-<<<<<<< HEAD
-# [Unreleased]
-
-## Added
-
-### xrpl
-
-- Added `AMMClawback` transaction type.
-
-## Changed
-
-### binary-codec
-
-- Refactor on `Issue` codec type to support `Currency` and `Issuer` fields.
-
-# [v0.1.10]
-=======
 ## [Unreleased]
->>>>>>> 5c744088
 
 ### Added
 
@@ -34,7 +16,14 @@
 
 #### xrpl
 
+- Added `AMMClawback` transaction type.
 - Adds `MPTokenAuthorize`, `MPTokenIssuanceCreate`, `MPTokenIssuanceDestroy`, `MPTokenIssuanceSet` transactions. It also adds the `types.Holder`, `types.AssetScale`, `types.MPTokenMetadata` and `types.TransferFee` types to represent the holder of the token, the asset scale, the metadata and the transfer fee of the token respectively.
+
+## Changed
+
+### binary-codec
+
+- Refactor on `Issue` codec type to support `Currency` and `Issuer` fields.
 
 ## [v0.1.10]
 

# Changelog

All notable changes to this project will be documented in this file.

The format is based on [Keep a Changelog](https://keepachangelog.com/en/1.0.0/),
and this project adheres to [Semantic Versioning](https://semver.org/spec/v2.0.0.html).

## [Unreleased]

<<<<<<< HEAD
### Added

#### xrpl

- Added `BalanceChanges` to the `Transaction` type.

### Changed

#### xrpl

- Updated `AffectedNode` type fields to be a pointer to allow nil values.
=======
### Fixed

#### xrpl

- Fixed `BaseLedger` field in `ledger` response (v1 and v2). BaseLedger.Transactions is now an array of interfaces instead of a slice of `FlatTransaction` due to `Expand` field in the request.
>>>>>>> 1da5800a

## [v0.1.7]

### Added

#### xrpl

- Added support for websocket client subscriptions. Now you can subscribe to streams like `ledgerClosed`, `transaction`, `consensus`, `peerStatusChange`, `validationReceived`, etc.

## [v0.1.6]

### Added

#### xrpl

- Configurable timeout for the RPC client. New default timeout of 5 seconds instead of 1 second.

### Fixed

#### xrpl

- Updates some fields in AccountSet and Payment related transactions to a pointer to allow 0 or "" values. For example:

  - `DestinationTag`
  - `TickSize`
  - `Domain`
  - `WalletLocator`
  - `WalletSize`
  - `TransferRate`
- Adds more tests for setting some `asf` flags in `AccountSet`.
- Fixed `Transaction` field in `account_tx` response.
- Fixed `Ledger` field in `ledger` response. LedgerIndex is now an uint32 instead of a string.

## [v0.1.5]

### Added

#### xrpl

Support for the XLS-77d (deep freeze)

## [v0.1.4]

### Added

#### xrpl

- Added `GatewayBalances` and `GetAggregatePrice` queries.

### Fixed

#### xrpl

- Updated SignerQuorum in SignerListSet to be an interface{} with uint32 type assertion instead of a value (uint32).
  - This allows distinguishing between an unset (nil) and an explicitly set value, including 0 to delete a signer list.
  - Ensures SignerQuorum is only included in the Flatten() output when explicitly defined.
  - Updates the `Validate` method to make sure `SignerEntries` is not set when `SignerQuorum` is set to 0

## [v0.1.3]

### Added

- Added `APIVersion` field to the `Client` struct.
- Added `RippledAPIV1` and `RippledAPIV2` constants.
- Added missing `ctid` field on `TxRequest` v1 query.
- Added missing `NoRippleCheck` query (v1 & v2 support).

### Changed

- RippledAPIV2 is set as default API version. Queries and transactions are now compatible with Rippled v2 by default. V1 is still supported. In order to use v1, you need to use the `v1` package of each query type.

## [v0.1.2]

### Fixed

#### xrpl

- The `InfoRequest` for the `account_info` method had an incorrect field `signer_list` (an `s` was missing). The correct field is now `signer_lists`.  
  Link to the documentation [here](https://xrpl.org/docs/references/http-websocket-apis/public-api-methods/account-methods/account_info#request-format).

## [v0.1.1]

### Added

#### address-codec

- New `ErrInvalidAddressFormat` error.

### Fixed

#### binary-codec

- Fixed `AccountID` X-Address decoding/encoding support.

#### xrpl

- Replace `IsValidClassicAddress` with `IsValidAddress` on transactions `Validate` methods:
  - `AccountDelete`
  - `AMMBid`
  - `DepositPreauth`
  - `EscrowCancel`
  - `EscrowFinish`
  - `EscrowCancel`
  - `NFTokenBurn`
  - `NFTokenCreateOffer`
  - `NFTokenMint`
  - `NFTokenOffer`
  - `Payment`
  - `PaymentChannelCreate`
  - `SetRegularKey`
  - `SignerListSet`
  - `BaseTx`
  - `XChainBridge`
  - `XChainAccountCreateCommit`
  - `XChainAddAccountCreateAttestation`
  - `XChainAddClaimAttestation`
  - `XChainClaim`
  - `XChainCreateClaimID`
- Master address derivation on wallet `FromSeed` function.
- `NetworkID` field on `BaseTx` type.

## [v0.1.0]

### Added

#### binary-codec

- Updated `definitions`.
- New `DecodeLedgerData` function.
- `Quality` encoding/decoding functions.
- New `XChainBridge` and `Issue` types.

#### address-codec

- Address validation with `IsValidAddress`, `IsValidClassicAddress` and `IsValidXAddress`.
- Address conversion with `XAddressToClassicAddress` and `ClassicAddressToXAddress`.
- X-Address encoding/decoding with `EncodeXAddress` and `DecodeXAddress`.

#### keypairs

- New `DeriveNodeAddress` function.

#### xrpl

- New `AccountRoot`, `Amendments`, `Bridge`, `DID`, `DirectoryNode`, `Oracle`, `RippleState`, `XChainOwnedClaimID`, `XChainOwnedCreateAccountClaimID` ledger entry types.
- New `Multisign` utility function.
- New `NftHistory`, `NftsByIssuer`, `LedgerData`, `Check`, `BookOffers`, `PathFind`, `FeatureOne`, `FeatureAll` queries.
- New `SubmitMultisigned` request.
- New `AMMBid`, `AMMCreate`, `AMMDelete`, `AMMDeposit`, `AMMVote`, `AMMWithdraw` amm transactions.
- New `CheckCancel`, `CheckCash`, `CheckCreate` check transactions.
- New `DepositPreauth` transaction.
- New `DIDSet` and `DIDDelete` transactions.
- New `EscrowCreate`, `EscrowFinish`, `EscrowCancel` escrow transactions.
- New `OracleSet` and `OracleDelete` oracle transactions.
- New `XChainAccountCreateCommitment`, `XChainAddAccountCreateAttestation`, `XChainAddClaimAttestation`, `XChainClaim`, `XChainCommit`, `XChainCreateBridge`, `XChainCreateClaimID` and `XChainModifyBridge` cross-chain transactions.
- New `Multisign` wallet method.
- Ripple time conversion utility functions.
- Added query methods for websocket and rpc clients.
- New `SubmitMultisigned`, `AutofillMultisigned` and `SubmitAndWait` methods for both clients.
- Added `Autofill` method for rpc client.
- New `MaxRetries` and `RetryDelay` config options for both clients.

#### Other

- Implemented `secp256k1` algorithm.

### Changed

#### binary-codec

- Exported `FieldInstance` type.
- Updated `NewBinaryParser` constructor to accept `definitions.Definitions` as a parameter.
- Updated `NewSerializer` to `NewBinarySerializer` constructor.
- Refactored `FieldIDCodec` to be a struct with `Encode` and `Decode` methods.
- `FromJson` methods to `FromJSON`.
- `ToJson` methods to `ToJSON`.

#### address-codec

No changes were made.

#### keypairs

- Decoupled `ed25519` and `secp256k1` algorithms from `keypairs` package.
- Decoupled `der` parsing from `keypairs` package.

#### xrpl

- Renamed `CurrencyStringToHex` to `ConvertStringToHex` and `CurrencyHexToString` to `ConvertHexToString`.
- Renamed `HashSignedTx` to `TxBlob`.
- Wallet API methods have been renamed for better usability.
- Renamed `SendRequest` to `Request` methods for websocket and rpc clients.

### Fixed

#### xrpl

- Some queries did not have proper fields. All queries have been updated with the fields that are required by the XRP Ledger.
- Some transaction types did not have proper fields. All transaction types have been updated with the fields that are required by the XRP Ledger.<|MERGE_RESOLUTION|>--- conflicted
+++ resolved
@@ -7,7 +7,6 @@
 
 ## [Unreleased]
 
-<<<<<<< HEAD
 ### Added
 
 #### xrpl
@@ -19,13 +18,12 @@
 #### xrpl
 
 - Updated `AffectedNode` type fields to be a pointer to allow nil values.
-=======
+
 ### Fixed
 
 #### xrpl
 
 - Fixed `BaseLedger` field in `ledger` response (v1 and v2). BaseLedger.Transactions is now an array of interfaces instead of a slice of `FlatTransaction` due to `Expand` field in the request.
->>>>>>> 1da5800a
 
 ## [v0.1.7]
 

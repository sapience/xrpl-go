--- conflicted
+++ resolved
@@ -7,7 +7,6 @@
 
 ## [v0.1.6]
 
-<<<<<<< HEAD
 ### Added
 
 #### xrpl
@@ -18,14 +17,12 @@
 
 - Examples to DeepFreeze a trustline for the rpc and websocket clients in the `examples` directory.
 
-### Fix
-=======
-### Fixed
->>>>>>> 944cbe30
+### Fixed
 
 #### xrpl
 
 - Updates some fields in AccountSet and Payment related transactions to a pointer to allow 0 or "" values. For example:
+
   - `DestinationTag`
   - `TickSize`
   - `Domain`

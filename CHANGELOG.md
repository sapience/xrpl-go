--- conflicted
+++ resolved
@@ -5,7 +5,6 @@
 The format is based on [Keep a Changelog](https://keepachangelog.com/en/1.0.0/),
 and this project adheres to [Semantic Versioning](https://semver.org/spec/v2.0.0.html).
 
-<<<<<<< HEAD
 ## [Unreleased]
 
 ### Added
@@ -18,19 +17,19 @@
 #### xrpl
 
 - Adds `MPTokenAuthorize`, `MPTokenIssuanceCreate`, `MPTokenIssuanceDestroy`, `MPTokenIssuanceSet` transactions. It also adds the `types.Holder`, `types.AssetScale`, `types.MPTokenMetadata` and `types.TransferFee` types to represent the holder of the token, the asset scale, the metadata and the transfer fee of the token respectively.
-=======
-# [v0.1.10]
-
-## BREAKING CHANGES
-
-### xrpl
+
+## [v0.1.10]
+
+### BREAKING CHANGES
+
+#### xrpl
 
 - `Submit` client method is renamed to `SubmitTxBlob` in both clients.
 - `SubmitAndWait` client method is renamed to `SubmitTxBlobAndWait` in both clients.
 
-## Added
-
-### xrpl
+### Added
+
+#### xrpl
 
 - Added `SubmitTx` and `SubmitTxAndWait` client methods to both clients.
 - Added support for the Credential fields in the following transaction types:
@@ -45,13 +44,13 @@
   - `PermissionedDomainSet`
   - `PermissionedDomainDelete`
 
-## Fixed
-
-### binary-codec
+### Fixed
+
+#### binary-codec
 
 - Added native `uint8` type support for `Uint8` type.
 
-### big-decimal
+#### big-decimal
 
 - Fixed `BigDecimal` precision.
 
@@ -94,7 +93,6 @@
 #### xrpl
 
 - Added support for websocket client subscriptions. Now you can subscribe to streams like `ledgerClosed`, `transaction`, `consensus`, `peerStatusChange`, `validationReceived`, etc.
->>>>>>> 995b935c
 
 ## [v0.1.6]
 

--- conflicted
+++ resolved
@@ -32,16 +32,9 @@
 - Adds unit tests for `MPTCurrencyAmount`.
 - Adds `NFTokenModify` transaction type.
 - Adds `Batch` transaction type.
-<<<<<<< HEAD
-- Adds `TfInnerBatchTxn` in `flags.go` file
-- Adds `isArray` and `isRecord` validation helpers.
-- Adds support for `tfInnerBatchTxn` flag on `SignTxBlob`.
 - Adds `CombineBatchSigners` function to combine the batch signers of a set of transactions into a single transaction.
 - Adds `SignMultiBatch` function to sign a multi-account Batch transaction.
-=======
 - Adds `TfInnerBatchTxn` flag.
-- Adds support for `TfInnerBatchTxn` flag on `SignTxBlob`.
->>>>>>> 1eaccfe4
 
 ## Changed
 

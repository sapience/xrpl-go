--- conflicted
+++ resolved
@@ -27,11 +27,6 @@
 		}
 
 		var batchSigner types.BatchSigner
-<<<<<<< HEAD
-		
-=======
-
->>>>>>> e89f5caf
 		// Parse Account
 		if account, ok := batchSignerData["Account"].(string); ok {
 			batchSigner.BatchSigner.Account = types.Address(account)
@@ -246,20 +241,10 @@
 			err := SignMultiBatch(tt.wallet, &txFlat, &tt.opts)
 			if tt.expectedError == nil {
 				require.NoError(t, err)
-<<<<<<< HEAD
-				
-=======
-
->>>>>>> e89f5caf
 				// Extract BatchSigners from the signed flattened transaction and update the original
 				batchSigners, parseErr := parseBatchSignersFromFlat(txFlat)
 				require.NoError(t, parseErr)
 				tt.tx.BatchSigners = batchSigners
-<<<<<<< HEAD
-				
-=======
-
->>>>>>> e89f5caf
 				tt.postCheck(t, tt.tx)
 			} else {
 				require.Error(t, err)
@@ -366,20 +351,10 @@
 			err := SignMultiBatch(tt.wallet, &txFlat, &tt.opts)
 			if tt.expectedError == nil {
 				require.NoError(t, err)
-<<<<<<< HEAD
-				
-=======
-
->>>>>>> e89f5caf
 				// Extract BatchSigners from the signed flattened transaction and update the original
 				batchSigners, parseErr := parseBatchSignersFromFlat(txFlat)
 				require.NoError(t, parseErr)
 				tt.tx.BatchSigners = batchSigners
-<<<<<<< HEAD
-				
-=======
-
->>>>>>> e89f5caf
 				tt.postCheck(t, tt.tx)
 			} else {
 				require.Error(t, err)
@@ -491,25 +466,10 @@
 				tx2Flat := tx2.Flatten()
 
 				err := SignMultiBatch(edWallet, &tx1Flat, &SignMultiBatchOptions{})
-<<<<<<< HEAD
 				require.NoError(t, err)
 
 				err = SignMultiBatch(secpWallet, &tx2Flat, &SignMultiBatchOptions{})
 				require.NoError(t, err)
-
-				// Parse BatchSigners from flattened transactions and update original transactions
-				batchSigners1, err := parseBatchSignersFromFlat(tx1Flat)
-=======
-				require.NoError(t, err)
-
-				err = SignMultiBatch(secpWallet, &tx2Flat, &SignMultiBatchOptions{})
->>>>>>> e89f5caf
-				require.NoError(t, err)
-				tx1.BatchSigners = batchSigners1
-
-				batchSigners2, err := parseBatchSignersFromFlat(tx2Flat)
-				require.NoError(t, err)
-				tx2.BatchSigners = batchSigners2
 
 				// Parse BatchSigners from flattened transactions and update original transactions
 				batchSigners1, err := parseBatchSignersFromFlat(tx1Flat)
@@ -543,25 +503,10 @@
 				tx2Flat := tx2.Flatten()
 
 				err := SignMultiBatch(edWallet, &tx1Flat, &SignMultiBatchOptions{})
-<<<<<<< HEAD
 				require.NoError(t, err)
 
 				err = SignMultiBatch(secpWallet, &tx2Flat, &SignMultiBatchOptions{})
-=======
-				require.NoError(t, err)
-
-				err = SignMultiBatch(secpWallet, &tx2Flat, &SignMultiBatchOptions{})
-				require.NoError(t, err)
-
-				// Parse BatchSigners from flattened transactions and update original transactions
-				batchSigners1, err := parseBatchSignersFromFlat(tx1Flat)
->>>>>>> e89f5caf
-				require.NoError(t, err)
-				tx1.BatchSigners = batchSigners1
-
-				batchSigners2, err := parseBatchSignersFromFlat(tx2Flat)
-				require.NoError(t, err)
-				tx2.BatchSigners = batchSigners2
+				require.NoError(t, err)
 
 				// Parse BatchSigners from flattened transactions and update original transactions
 				batchSigners1, err := parseBatchSignersFromFlat(tx1Flat)
@@ -625,36 +570,19 @@
 				require.NoError(t, err)
 
 				err = SignMultiBatch(submitWallet, &tx3Flat, &SignMultiBatchOptions{})
-<<<<<<< HEAD
-=======
 				require.NoError(t, err)
 
 				// Parse BatchSigners from flattened transactions and update original transactions
 				batchSigners1, err := parseBatchSignersFromFlat(tx1Flat)
->>>>>>> e89f5caf
 				require.NoError(t, err)
 				tx1.BatchSigners = batchSigners1
 
-<<<<<<< HEAD
-				// Parse BatchSigners from flattened transactions and update original transactions
-				batchSigners1, err := parseBatchSignersFromFlat(tx1Flat)
-				require.NoError(t, err)
-				tx1.BatchSigners = batchSigners1
-
 				batchSigners2, err := parseBatchSignersFromFlat(tx2Flat)
 				require.NoError(t, err)
 				tx2.BatchSigners = batchSigners2
 
 				batchSigners3, err := parseBatchSignersFromFlat(tx3Flat)
 				require.NoError(t, err)
-=======
-				batchSigners2, err := parseBatchSignersFromFlat(tx2Flat)
-				require.NoError(t, err)
-				tx2.BatchSigners = batchSigners2
-
-				batchSigners3, err := parseBatchSignersFromFlat(tx3Flat)
-				require.NoError(t, err)
->>>>>>> e89f5caf
 				tx3.BatchSigners = batchSigners3
 
 				return []transaction.Batch{*tx1, *tx2, *tx3}
@@ -693,15 +621,7 @@
 
 				// Sign only one transaction
 				err := SignMultiBatch(edWallet, &tx1Flat, &SignMultiBatchOptions{})
-<<<<<<< HEAD
-=======
-				require.NoError(t, err)
-
-				// Parse BatchSigners from flattened transaction and update original transaction
-				batchSigners1, err := parseBatchSignersFromFlat(tx1Flat)
->>>>>>> e89f5caf
-				require.NoError(t, err)
-				tx1.BatchSigners = batchSigners1
+				require.NoError(t, err)
 
 				// Parse BatchSigners from flattened transaction and update original transaction
 				batchSigners1, err := parseBatchSignersFromFlat(tx1Flat)
@@ -727,26 +647,10 @@
 				tx2Flat := tx2.Flatten()
 
 				err := SignMultiBatch(edWallet, &tx1Flat, &SignMultiBatchOptions{})
-<<<<<<< HEAD
 				require.NoError(t, err)
 
 				err = SignMultiBatch(secpWallet, &tx2Flat, &SignMultiBatchOptions{})
 				require.NoError(t, err)
-
-				// Parse BatchSigners from flattened transactions and update original transactions
-				batchSigners1, err := parseBatchSignersFromFlat(tx1Flat)
-=======
->>>>>>> e89f5caf
-				require.NoError(t, err)
-				tx1.BatchSigners = batchSigners1
-
-<<<<<<< HEAD
-				batchSigners2, err := parseBatchSignersFromFlat(tx2Flat)
-=======
-				err = SignMultiBatch(secpWallet, &tx2Flat, &SignMultiBatchOptions{})
->>>>>>> e89f5caf
-				require.NoError(t, err)
-				tx2.BatchSigners = batchSigners2
 
 				// Parse BatchSigners from flattened transactions and update original transactions
 				batchSigners1, err := parseBatchSignersFromFlat(tx1Flat)

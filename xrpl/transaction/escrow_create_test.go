package transaction

import (
	"testing"

	"github.com/Peersyst/xrpl-go/xrpl/testutil"
	"github.com/Peersyst/xrpl-go/xrpl/transaction/types"
	"github.com/stretchr/testify/assert"
)

func TestEscrowCreate_TxType(t *testing.T) {
	entry := &EscrowCreate{}
	assert.Equal(t, EscrowCreateTx, entry.TxType())
}

func TestEscrowCreate_Flatten(t *testing.T) {
	tests := []struct {
		name     string
		entry    *EscrowCreate
		expected string
	}{
		{
<<<<<<< HEAD
			name: "pass - All fields set",
=======
			name: "pass - all fields set",
>>>>>>> bbacdbd8
			entry: &EscrowCreate{
				BaseTx: BaseTx{
					Account: "rf1BiGeXwwQoi8Z2ueFYTEXSwuJYfV2Jpn",
				},
				Amount:         types.XRPCurrencyAmount(10000),
				Destination:    "rsA2LpzuawewSBQXkiju3YQTMzW13pAAdW",
				CancelAfter:    533257958,
				FinishAfter:    533171558,
				Condition:      "A0258020E3B0C44298FC1C149AFBF4C8996FB92427AE41E4649B934CA495991B7852B855810100",
				DestinationTag: 23480,
			},
			expected: `{
				"TransactionType": "EscrowCreate",
				"Account":         "rf1BiGeXwwQoi8Z2ueFYTEXSwuJYfV2Jpn",
				"Amount":          "10000",
				"Destination":     "rsA2LpzuawewSBQXkiju3YQTMzW13pAAdW",
				"CancelAfter":     533257958,
				"FinishAfter":     533171558,
				"Condition":       "A0258020E3B0C44298FC1C149AFBF4C8996FB92427AE41E4649B934CA495991B7852B855810100",
				"DestinationTag":  23480
			}`,
		},
		{
			name: "pass - optional fields omitted",
			entry: &EscrowCreate{
				BaseTx: BaseTx{
					Account: "rf1BiGeXwwQoi8Z2ueFYTEXSwuJYfV2Jpn",
				},
				Amount:      types.XRPCurrencyAmount(10000),
				Destination: "rsA2LpzuawewSBQXkiju3YQTMzW13pAAdW",
			},
			expected: `{
				"TransactionType": "EscrowCreate",
				"Account":         "rf1BiGeXwwQoi8Z2ueFYTEXSwuJYfV2Jpn",
				"Amount":          "10000",
				"Destination":     "rsA2LpzuawewSBQXkiju3YQTMzW13pAAdW"
			}`,
		},
	}

	for _, tt := range tests {
		t.Run(tt.name, func(t *testing.T) {
			err := testutil.CompareFlattenAndExpected(tt.entry.Flatten(), []byte(tt.expected))
			if err != nil {
				t.Error(err)
			}
		})
	}
}

func TestEscrowCreate_Validate(t *testing.T) {
	tests := []struct {
		name      string
		entry     *EscrowCreate
		wantValid bool
		wantErr   bool
	}{
		
		{
<<<<<<< HEAD
			name: "pass - valid transaction - Conditional with expiration",
=======
			name: "fail - invalid transaction with only CancelAfter",
>>>>>>> bbacdbd8
			entry: &EscrowCreate{
				BaseTx: BaseTx{
					Account:         "rf1BiGeXwwQoi8Z2ueFYTEXSwuJYfV2Jpn",
					TransactionType: EscrowCreateTx,
				},
				Amount:      types.XRPCurrencyAmount(10000),
				Destination: "rsA2LpzuawewSBQXkiju3YQTMzW13pAAdW",
				CancelAfter: 533257958,
			},
			wantValid: false,
			wantErr:   true,
		},
		{
<<<<<<< HEAD
			name: "fail - invalid BaseTx, missing TransactionType",
=======
			name: "fail - invalid transaction with only Condition",
>>>>>>> bbacdbd8
			entry: &EscrowCreate{
				BaseTx: BaseTx{
					Account:         "rf1BiGeXwwQoi8Z2ueFYTEXSwuJYfV2Jpn",
					TransactionType: EscrowCreateTx,
				},
				Amount:      types.XRPCurrencyAmount(10000),
				Destination: "rsA2LpzuawewSBQXkiju3YQTMzW13pAAdW",
				Condition:   "A0258020E3B0C44298FC1C149AFBF4C8996FB92427AE41E4649B934CA495991B7852B855810100",
			},
			wantValid: false,
			wantErr:   true,
		},
		{
<<<<<<< HEAD
			name: "pass - valid transaction - Time based",
=======
			name: "fail - invalid transaction with no Condition and FinishAfter",
>>>>>>> bbacdbd8
			entry: &EscrowCreate{
				BaseTx: BaseTx{
					Account:         "rf1BiGeXwwQoi8Z2ueFYTEXSwuJYfV2Jpn",
					TransactionType: EscrowCreateTx,
				},
				Amount:      types.XRPCurrencyAmount(10000),
				Destination: "rsA2LpzuawewSBQXkiju3YQTMzW13pAAdW",
				CancelAfter: 533257958,
			},
			wantValid: false,
			wantErr:   true,
		},
		{
<<<<<<< HEAD
			name: "pass - valid transaction - Time based with expiration",
=======
			name: "fail - invalid transaction with invalid destination address",
>>>>>>> bbacdbd8
			entry: &EscrowCreate{
				BaseTx: BaseTx{
					Account:         "rf1BiGeXwwQoi8Z2ueFYTEXSwuJYfV2Jpn",
					TransactionType: EscrowCreateTx,
				},
				Amount:      types.XRPCurrencyAmount(10000),
				Destination: "invalidAddress",
				CancelAfter: 533257958,
			},
			wantValid: false,
			wantErr:   true,
		},
		{
			name: "fail - invalid BaseTx, missing TransactionType",
			entry: &EscrowCreate{
				BaseTx: BaseTx{
					Account: "rf1BiGeXwwQoi8Z2ueFYTEXSwuJYfV2Jpn",
				},
				Amount:      types.XRPCurrencyAmount(10000),
				Destination: "rsA2LpzuawewSBQXkiju3YQTMzW13pAAdW",
				CancelAfter: 533257958,
			},
			wantValid: false,
			wantErr:   true,
		},
		{
<<<<<<< HEAD
			name: "pass - valid transaction - Timed conditional",
=======
			name: "pass - valid transaction - Conditional with expiration",
>>>>>>> bbacdbd8
			entry: &EscrowCreate{
				BaseTx: BaseTx{
					Account:         "rf1BiGeXwwQoi8Z2ueFYTEXSwuJYfV2Jpn",
					TransactionType: EscrowCreateTx,
				},
				Amount:      types.XRPCurrencyAmount(10000),
				Destination: "rsA2LpzuawewSBQXkiju3YQTMzW13pAAdW",
				CancelAfter: 533257958,
				Condition:   "A0258020E3B0C44298FC1C149AFBF4C8996FB92427AE41E4649B934CA495991B7852B855810100",
			},
			wantValid: true,
			wantErr:   false,
		},
		{
<<<<<<< HEAD
			name: "pass - Valid transaction - Timed conditional with Expiration",
=======
			name: "pass - valid transaction - Time based",
>>>>>>> bbacdbd8
			entry: &EscrowCreate{
				BaseTx: BaseTx{
					Account:         "rf1BiGeXwwQoi8Z2ueFYTEXSwuJYfV2Jpn",
					TransactionType: EscrowCreateTx,
				},
				Amount:      types.XRPCurrencyAmount(10000),
				Destination: "rsA2LpzuawewSBQXkiju3YQTMzW13pAAdW",
				FinishAfter: 533171558,
			},
			wantValid: true,
			wantErr:   false,
		},
		{
<<<<<<< HEAD
			name: "fail - invalid transaction with no CancelAfter or FinishAfter",
=======
			name: "pass - valid transaction - Time based with expiration",
>>>>>>> bbacdbd8
			entry: &EscrowCreate{
				BaseTx: BaseTx{
					Account:         "rf1BiGeXwwQoi8Z2ueFYTEXSwuJYfV2Jpn",
					TransactionType: EscrowCreateTx,
				},
				Amount:      types.XRPCurrencyAmount(10000),
				Destination: "rsA2LpzuawewSBQXkiju3YQTMzW13pAAdW",
				FinishAfter: 533171558,
				CancelAfter: 533257958,
			},
			wantValid: true,
			wantErr:   false,
		},
		{
<<<<<<< HEAD
			name: "fail - invalid transaction with no Condition and FinishAfter",
=======
			name: "pass - valid transaction - Timed conditional",
>>>>>>> bbacdbd8
			entry: &EscrowCreate{
				BaseTx: BaseTx{
					Account:         "rf1BiGeXwwQoi8Z2ueFYTEXSwuJYfV2Jpn",
					TransactionType: EscrowCreateTx,
				},
				Amount:      types.XRPCurrencyAmount(10000),
				Destination: "rsA2LpzuawewSBQXkiju3YQTMzW13pAAdW",
				FinishAfter: 533171558,
				Condition:   "A0258020E3B0C44298FC1C149AFBF4C8996FB92427AE41E4649B934CA495991B7852B855810100",
			},
			wantValid: true,
			wantErr:   false,
		},
		{
<<<<<<< HEAD
			name: "fail - invalid transaction with invalid destination address",
=======
			name: "pass - valid transaction - Timed conditional with Expiration",
>>>>>>> bbacdbd8
			entry: &EscrowCreate{
				BaseTx: BaseTx{
					Account:         "rf1BiGeXwwQoi8Z2ueFYTEXSwuJYfV2Jpn",
					TransactionType: EscrowCreateTx,
				},
				Amount:      types.XRPCurrencyAmount(10000),
				Destination: "rsA2LpzuawewSBQXkiju3YQTMzW13pAAdW",
				FinishAfter: 533171558,
				Condition:   "A0258020E3B0C44298FC1C149AFBF4C8996FB92427AE41E4649B934CA495991B7852B855810100",
				CancelAfter: 533257958,
			},
			wantValid: true,
			wantErr:   false,
		},
		
	}

	for _, tt := range tests {
		t.Run(tt.name, func(t *testing.T) {
			valid, err := tt.entry.Validate()
			if (err != nil) != tt.wantErr {
				t.Errorf("escrowCreate.Validate() error = %v, wantErr %v", err, tt.wantErr)
				return
			}
			if valid != tt.wantValid {
				t.Errorf("escrowCreate.Validate() = %v, want %v", valid, tt.wantValid)
			}
		})
	}
}<|MERGE_RESOLUTION|>--- conflicted
+++ resolved
@@ -20,11 +20,7 @@
 		expected string
 	}{
 		{
-<<<<<<< HEAD
-			name: "pass - All fields set",
-=======
 			name: "pass - all fields set",
->>>>>>> bbacdbd8
 			entry: &EscrowCreate{
 				BaseTx: BaseTx{
 					Account: "rf1BiGeXwwQoi8Z2ueFYTEXSwuJYfV2Jpn",
@@ -84,171 +80,135 @@
 	}{
 		
 		{
-<<<<<<< HEAD
+			name: "fail - invalid transaction with only CancelAfter",
+			entry: &EscrowCreate{
+				BaseTx: BaseTx{
+					Account:         "rf1BiGeXwwQoi8Z2ueFYTEXSwuJYfV2Jpn",
+					TransactionType: EscrowCreateTx,
+				},
+				Amount:      types.XRPCurrencyAmount(10000),
+				Destination: "rsA2LpzuawewSBQXkiju3YQTMzW13pAAdW",
+				CancelAfter: 533257958,
+			},
+			wantValid: false,
+			wantErr:   true,
+		},
+		{
+			name: "fail - invalid transaction with only Condition",
+			entry: &EscrowCreate{
+				BaseTx: BaseTx{
+					Account:         "rf1BiGeXwwQoi8Z2ueFYTEXSwuJYfV2Jpn",
+					TransactionType: EscrowCreateTx,
+				},
+				Amount:      types.XRPCurrencyAmount(10000),
+				Destination: "rsA2LpzuawewSBQXkiju3YQTMzW13pAAdW",
+				Condition:   "A0258020E3B0C44298FC1C149AFBF4C8996FB92427AE41E4649B934CA495991B7852B855810100",
+			},
+			wantValid: false,
+			wantErr:   true,
+		},
+		{
+			name: "fail - invalid transaction with no Condition and FinishAfter",
+			entry: &EscrowCreate{
+				BaseTx: BaseTx{
+					Account:         "rf1BiGeXwwQoi8Z2ueFYTEXSwuJYfV2Jpn",
+					TransactionType: EscrowCreateTx,
+				},
+				Amount:      types.XRPCurrencyAmount(10000),
+				Destination: "rsA2LpzuawewSBQXkiju3YQTMzW13pAAdW",
+				CancelAfter: 533257958,
+			},
+			wantValid: false,
+			wantErr:   true,
+		},
+		{
+			name: "fail - invalid transaction with invalid destination address",
+			entry: &EscrowCreate{
+				BaseTx: BaseTx{
+					Account:         "rf1BiGeXwwQoi8Z2ueFYTEXSwuJYfV2Jpn",
+					TransactionType: EscrowCreateTx,
+				},
+				Amount:      types.XRPCurrencyAmount(10000),
+				Destination: "invalidAddress",
+				CancelAfter: 533257958,
+			},
+			wantValid: false,
+			wantErr:   true,
+		},
+		{
+			name: "fail - invalid BaseTx, missing TransactionType",
+			entry: &EscrowCreate{
+				BaseTx: BaseTx{
+					Account: "rf1BiGeXwwQoi8Z2ueFYTEXSwuJYfV2Jpn",
+				},
+				Amount:      types.XRPCurrencyAmount(10000),
+				Destination: "rsA2LpzuawewSBQXkiju3YQTMzW13pAAdW",
+				CancelAfter: 533257958,
+			},
+			wantValid: false,
+			wantErr:   true,
+		},
+		{
 			name: "pass - valid transaction - Conditional with expiration",
-=======
-			name: "fail - invalid transaction with only CancelAfter",
->>>>>>> bbacdbd8
-			entry: &EscrowCreate{
-				BaseTx: BaseTx{
-					Account:         "rf1BiGeXwwQoi8Z2ueFYTEXSwuJYfV2Jpn",
-					TransactionType: EscrowCreateTx,
-				},
-				Amount:      types.XRPCurrencyAmount(10000),
-				Destination: "rsA2LpzuawewSBQXkiju3YQTMzW13pAAdW",
-				CancelAfter: 533257958,
-			},
-			wantValid: false,
-			wantErr:   true,
-		},
-		{
-<<<<<<< HEAD
-			name: "fail - invalid BaseTx, missing TransactionType",
-=======
-			name: "fail - invalid transaction with only Condition",
->>>>>>> bbacdbd8
-			entry: &EscrowCreate{
-				BaseTx: BaseTx{
-					Account:         "rf1BiGeXwwQoi8Z2ueFYTEXSwuJYfV2Jpn",
-					TransactionType: EscrowCreateTx,
-				},
-				Amount:      types.XRPCurrencyAmount(10000),
-				Destination: "rsA2LpzuawewSBQXkiju3YQTMzW13pAAdW",
-				Condition:   "A0258020E3B0C44298FC1C149AFBF4C8996FB92427AE41E4649B934CA495991B7852B855810100",
-			},
-			wantValid: false,
-			wantErr:   true,
-		},
-		{
-<<<<<<< HEAD
+			entry: &EscrowCreate{
+				BaseTx: BaseTx{
+					Account:         "rf1BiGeXwwQoi8Z2ueFYTEXSwuJYfV2Jpn",
+					TransactionType: EscrowCreateTx,
+				},
+				Amount:      types.XRPCurrencyAmount(10000),
+				Destination: "rsA2LpzuawewSBQXkiju3YQTMzW13pAAdW",
+				CancelAfter: 533257958,
+				Condition:   "A0258020E3B0C44298FC1C149AFBF4C8996FB92427AE41E4649B934CA495991B7852B855810100",
+			},
+			wantValid: true,
+			wantErr:   false,
+		},
+		{
 			name: "pass - valid transaction - Time based",
-=======
-			name: "fail - invalid transaction with no Condition and FinishAfter",
->>>>>>> bbacdbd8
-			entry: &EscrowCreate{
-				BaseTx: BaseTx{
-					Account:         "rf1BiGeXwwQoi8Z2ueFYTEXSwuJYfV2Jpn",
-					TransactionType: EscrowCreateTx,
-				},
-				Amount:      types.XRPCurrencyAmount(10000),
-				Destination: "rsA2LpzuawewSBQXkiju3YQTMzW13pAAdW",
-				CancelAfter: 533257958,
-			},
-			wantValid: false,
-			wantErr:   true,
-		},
-		{
-<<<<<<< HEAD
+			entry: &EscrowCreate{
+				BaseTx: BaseTx{
+					Account:         "rf1BiGeXwwQoi8Z2ueFYTEXSwuJYfV2Jpn",
+					TransactionType: EscrowCreateTx,
+				},
+				Amount:      types.XRPCurrencyAmount(10000),
+				Destination: "rsA2LpzuawewSBQXkiju3YQTMzW13pAAdW",
+				FinishAfter: 533171558,
+			},
+			wantValid: true,
+			wantErr:   false,
+		},
+		{
 			name: "pass - valid transaction - Time based with expiration",
-=======
-			name: "fail - invalid transaction with invalid destination address",
->>>>>>> bbacdbd8
-			entry: &EscrowCreate{
-				BaseTx: BaseTx{
-					Account:         "rf1BiGeXwwQoi8Z2ueFYTEXSwuJYfV2Jpn",
-					TransactionType: EscrowCreateTx,
-				},
-				Amount:      types.XRPCurrencyAmount(10000),
-				Destination: "invalidAddress",
-				CancelAfter: 533257958,
-			},
-			wantValid: false,
-			wantErr:   true,
-		},
-		{
-			name: "fail - invalid BaseTx, missing TransactionType",
-			entry: &EscrowCreate{
-				BaseTx: BaseTx{
-					Account: "rf1BiGeXwwQoi8Z2ueFYTEXSwuJYfV2Jpn",
-				},
-				Amount:      types.XRPCurrencyAmount(10000),
-				Destination: "rsA2LpzuawewSBQXkiju3YQTMzW13pAAdW",
-				CancelAfter: 533257958,
-			},
-			wantValid: false,
-			wantErr:   true,
-		},
-		{
-<<<<<<< HEAD
+			entry: &EscrowCreate{
+				BaseTx: BaseTx{
+					Account:         "rf1BiGeXwwQoi8Z2ueFYTEXSwuJYfV2Jpn",
+					TransactionType: EscrowCreateTx,
+				},
+				Amount:      types.XRPCurrencyAmount(10000),
+				Destination: "rsA2LpzuawewSBQXkiju3YQTMzW13pAAdW",
+				FinishAfter: 533171558,
+				CancelAfter: 533257958,
+			},
+			wantValid: true,
+			wantErr:   false,
+		},
+		{
 			name: "pass - valid transaction - Timed conditional",
-=======
-			name: "pass - valid transaction - Conditional with expiration",
->>>>>>> bbacdbd8
-			entry: &EscrowCreate{
-				BaseTx: BaseTx{
-					Account:         "rf1BiGeXwwQoi8Z2ueFYTEXSwuJYfV2Jpn",
-					TransactionType: EscrowCreateTx,
-				},
-				Amount:      types.XRPCurrencyAmount(10000),
-				Destination: "rsA2LpzuawewSBQXkiju3YQTMzW13pAAdW",
-				CancelAfter: 533257958,
-				Condition:   "A0258020E3B0C44298FC1C149AFBF4C8996FB92427AE41E4649B934CA495991B7852B855810100",
-			},
-			wantValid: true,
-			wantErr:   false,
-		},
-		{
-<<<<<<< HEAD
-			name: "pass - Valid transaction - Timed conditional with Expiration",
-=======
-			name: "pass - valid transaction - Time based",
->>>>>>> bbacdbd8
-			entry: &EscrowCreate{
-				BaseTx: BaseTx{
-					Account:         "rf1BiGeXwwQoi8Z2ueFYTEXSwuJYfV2Jpn",
-					TransactionType: EscrowCreateTx,
-				},
-				Amount:      types.XRPCurrencyAmount(10000),
-				Destination: "rsA2LpzuawewSBQXkiju3YQTMzW13pAAdW",
-				FinishAfter: 533171558,
-			},
-			wantValid: true,
-			wantErr:   false,
-		},
-		{
-<<<<<<< HEAD
-			name: "fail - invalid transaction with no CancelAfter or FinishAfter",
-=======
-			name: "pass - valid transaction - Time based with expiration",
->>>>>>> bbacdbd8
-			entry: &EscrowCreate{
-				BaseTx: BaseTx{
-					Account:         "rf1BiGeXwwQoi8Z2ueFYTEXSwuJYfV2Jpn",
-					TransactionType: EscrowCreateTx,
-				},
-				Amount:      types.XRPCurrencyAmount(10000),
-				Destination: "rsA2LpzuawewSBQXkiju3YQTMzW13pAAdW",
-				FinishAfter: 533171558,
-				CancelAfter: 533257958,
-			},
-			wantValid: true,
-			wantErr:   false,
-		},
-		{
-<<<<<<< HEAD
-			name: "fail - invalid transaction with no Condition and FinishAfter",
-=======
-			name: "pass - valid transaction - Timed conditional",
->>>>>>> bbacdbd8
-			entry: &EscrowCreate{
-				BaseTx: BaseTx{
-					Account:         "rf1BiGeXwwQoi8Z2ueFYTEXSwuJYfV2Jpn",
-					TransactionType: EscrowCreateTx,
-				},
-				Amount:      types.XRPCurrencyAmount(10000),
-				Destination: "rsA2LpzuawewSBQXkiju3YQTMzW13pAAdW",
-				FinishAfter: 533171558,
-				Condition:   "A0258020E3B0C44298FC1C149AFBF4C8996FB92427AE41E4649B934CA495991B7852B855810100",
-			},
-			wantValid: true,
-			wantErr:   false,
-		},
-		{
-<<<<<<< HEAD
-			name: "fail - invalid transaction with invalid destination address",
-=======
+			entry: &EscrowCreate{
+				BaseTx: BaseTx{
+					Account:         "rf1BiGeXwwQoi8Z2ueFYTEXSwuJYfV2Jpn",
+					TransactionType: EscrowCreateTx,
+				},
+				Amount:      types.XRPCurrencyAmount(10000),
+				Destination: "rsA2LpzuawewSBQXkiju3YQTMzW13pAAdW",
+				FinishAfter: 533171558,
+				Condition:   "A0258020E3B0C44298FC1C149AFBF4C8996FB92427AE41E4649B934CA495991B7852B855810100",
+			},
+			wantValid: true,
+			wantErr:   false,
+		},
+		{
 			name: "pass - valid transaction - Timed conditional with Expiration",
->>>>>>> bbacdbd8
 			entry: &EscrowCreate{
 				BaseTx: BaseTx{
 					Account:         "rf1BiGeXwwQoi8Z2ueFYTEXSwuJYfV2Jpn",

package transaction

type TxType string

// nolint // otherwise issues with the Credential transaction types
const (
<<<<<<< HEAD
	AccountSetTx                        TxType = "AccountSet"
	AccountDeleteTx                     TxType = "AccountDelete"
	AMMBidTx                            TxType = "AMMBid"
	AMMClawbackTx                       TxType = "AMMClawback"
	AMMCreateTx                         TxType = "AMMCreate"
	AMMDeleteTx                         TxType = "AMMDelete"
	AMMDepositTx                        TxType = "AMMDeposit"
	AMMVoteTx                           TxType = "AMMVote"
	AMMWithdrawTx                       TxType = "AMMWithdraw"
	CheckCancelTx                       TxType = "CheckCancel"
	CheckCashTx                         TxType = "CheckCash"
	CheckCreateTx                       TxType = "CheckCreate"
	ClawbackTx                          TxType = "Clawback"
=======
	AccountSetTx       TxType = "AccountSet"
	AccountDeleteTx    TxType = "AccountDelete"
	AMMBidTx           TxType = "AMMBid"
	AMMCreateTx        TxType = "AMMCreate"
	AMMDeleteTx        TxType = "AMMDelete"
	AMMDepositTx       TxType = "AMMDeposit"
	AMMVoteTx          TxType = "AMMVote"
	AMMWithdrawTx      TxType = "AMMWithdraw"
	CheckCancelTx      TxType = "CheckCancel"
	CheckCashTx        TxType = "CheckCash"
	CheckCreateTx      TxType = "CheckCreate"
	ClawbackTx         TxType = "Clawback"
>>>>>>> 5c744088
	CredentialAcceptTx                  TxType = "CredentialAccept"
	CredentialCreateTx                  TxType = "CredentialCreate"
	CredentialDeleteTx                  TxType = "CredentialDelete"
	DepositPreauthTx   TxType = "DepositPreauth"
	DIDDeleteTx        TxType = "DIDDelete"
	DIDSetTx           TxType = "DIDSet"
	EscrowCancelTx     TxType = "EscrowCancel"
	EscrowCreateTx     TxType = "EscrowCreate"
	EscrowFinishTx     TxType = "EscrowFinish"
	MPTokenAuthorizeTx TxType = "MPTokenAuthorize"
	//nolint:gosec
	MPTokenIssuanceCreateTx TxType = "MPTokenIssuanceCreate"
	//nolint:gosec
	MPTokenIssuanceDestroyTx TxType = "MPTokenIssuanceDestroy"
	//nolint:gosec
	MPTokenIssuanceSetTx                TxType = "MPTokenIssuanceSet"
	NFTokenAcceptOfferTx                TxType = "NFTokenAcceptOffer"
	NFTokenBurnTx                       TxType = "NFTokenBurn"
	NFTokenCancelOfferTx                TxType = "NFTokenCancelOffer"
	NFTokenCreateOfferTx                TxType = "NFTokenCreateOffer"
	NFTokenMintTx                       TxType = "NFTokenMint"
	OfferCreateTx                       TxType = "OfferCreate"
	OfferCancelTx                       TxType = "OfferCancel"
	OracleDeleteTx                      TxType = "OracleDelete"
	OracleSetTx                         TxType = "OracleSet"
	PaymentTx                           TxType = "Payment"
	PaymentChannelClaimTx               TxType = "PaymentChannelClaim"
	PaymentChannelCreateTx              TxType = "PaymentChannelCreate"
	PaymentChannelFundTx                TxType = "PaymentChannelFund"
	PermissionedDomainDeleteTx          TxType = "PermissionedDomainDelete"
	PermissionedDomainSetTx             TxType = "PermissionedDomainSet"
	SetRegularKeyTx                     TxType = "SetRegularKey"
	SignerListSetTx                     TxType = "SignerListSet"
	TrustSetTx                          TxType = "TrustSet"
	TicketCreateTx                      TxType = "TicketCreate"
	HashedTx                            TxType = "HASH"   // TX stored as a string, rather than complete tx obj
	BinaryTx                            TxType = "BINARY" // TX stored as a string, json tagged as 'tx_blob'
	XChainAccountCreateCommitTx         TxType = "XChainAccountCreateCommit"
	XChainAddAccountCreateAttestationTx TxType = "XChainAddAccountCreateAttestation"
	XChainAddClaimAttestationTx         TxType = "XChainAddClaimAttestation"
	XChainCreateBridgeTx                TxType = "XChainCreateBridge"
	XChainCreateClaimIDTx               TxType = "XChainCreateClaimID"
	XChainClaimTx                       TxType = "XChainClaim"
	XChainCommitTx                      TxType = "XChainCommit"
	XChainModifyBridgeTx                TxType = "XChainModifyBridge"
)

func (t TxType) String() string {
	return string(t)
}<|MERGE_RESOLUTION|>--- conflicted
+++ resolved
@@ -4,7 +4,6 @@
 
 // nolint // otherwise issues with the Credential transaction types
 const (
-<<<<<<< HEAD
 	AccountSetTx                        TxType = "AccountSet"
 	AccountDeleteTx                     TxType = "AccountDelete"
 	AMMBidTx                            TxType = "AMMBid"
@@ -18,20 +17,6 @@
 	CheckCashTx                         TxType = "CheckCash"
 	CheckCreateTx                       TxType = "CheckCreate"
 	ClawbackTx                          TxType = "Clawback"
-=======
-	AccountSetTx       TxType = "AccountSet"
-	AccountDeleteTx    TxType = "AccountDelete"
-	AMMBidTx           TxType = "AMMBid"
-	AMMCreateTx        TxType = "AMMCreate"
-	AMMDeleteTx        TxType = "AMMDelete"
-	AMMDepositTx       TxType = "AMMDeposit"
-	AMMVoteTx          TxType = "AMMVote"
-	AMMWithdrawTx      TxType = "AMMWithdraw"
-	CheckCancelTx      TxType = "CheckCancel"
-	CheckCashTx        TxType = "CheckCash"
-	CheckCreateTx      TxType = "CheckCreate"
-	ClawbackTx         TxType = "Clawback"
->>>>>>> 5c744088
 	CredentialAcceptTx                  TxType = "CredentialAccept"
 	CredentialCreateTx                  TxType = "CredentialCreate"
 	CredentialDeleteTx                  TxType = "CredentialDelete"

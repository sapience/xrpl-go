--- conflicted
+++ resolved
@@ -26,7 +26,6 @@
 // ```
 type NFTokenCreateOffer struct {
 	BaseTx
-<<<<<<< HEAD
 	// (Optional) Who owns the corresponding NFToken.
 	// If the offer is to buy a token, this field must be present and it must be different than the Account field (since an offer to buy a token one already holds is meaningless).
 	// If the offer is to sell a token, this field must not be present, as the owner is, implicitly, the same as the Account (since an offer to sell a token one doesn't already hold is meaningless).
@@ -37,14 +36,8 @@
 	// The amount must be non-zero, except where this is an offer to sell and the asset is XRP; then, it is legal to specify an amount of zero, which means that the current owner of the token is giving it away, gratis, either to anyone at all, or to the account identified by the Destination field.
 	Amount types.CurrencyAmount
 	// (Optional) Time after which the offer is no longer active, in seconds since the Ripple Epoch.
-	Expiration uint `json:",omitempty"`
+	Expiration uint32 `json:",omitempty"`
 	// (Optional) If present, indicates that this offer may only be accepted by the specified account. Attempts by other accounts to accept this offer MUST fail.
-=======
-	Owner       types.Address `json:",omitempty"`
-	NFTokenID   types.NFTokenID
-	Amount      types.CurrencyAmount
-	Expiration  uint32        `json:",omitempty"`
->>>>>>> 0e9b5fc0
 	Destination types.Address `json:",omitempty"`
 }
 
@@ -54,7 +47,7 @@
 
 const (
 	// If enabled, indicates that the offer is a sell offer. Otherwise, it is a buy offer.
-	tfSellNFToken uint = 1
+	tfSellNFToken uint32 = 1
 )
 
 // If enabled, indicates that the offer is a sell offer. Otherwise, it is a buy offer.

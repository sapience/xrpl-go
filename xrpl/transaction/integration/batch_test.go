--- conflicted
+++ resolved
@@ -126,8 +126,6 @@
 			err := client.AutofillMultisigned(&flatTx, 1)
 			require.NoError(t, err)
 
-<<<<<<< HEAD
-=======
 			err = wallet.SignMultiBatch(*sender2, &flatTx, nil)
 
 			require.NoError(t, err)
@@ -239,7 +237,6 @@
 			err := client.AutofillMultisigned(&flatTx, 1)
 			require.NoError(t, err)
 
->>>>>>> e89f5caf
 			err = wallet.SignMultiBatch(*sender2, &flatTx, nil)
 
 			require.NoError(t, err)
@@ -251,4 +248,4 @@
 			require.NoError(t, err)
 		})
 	}
-}
+}
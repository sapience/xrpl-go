package transaction

import (
	"errors"

	addresscodec "github.com/Peersyst/xrpl-go/address-codec"
	"github.com/Peersyst/xrpl-go/pkg/typecheck"
	"github.com/Peersyst/xrpl-go/xrpl/transaction/types"
)

// The NFTokenMint transaction creates a non-fungible token and adds it to the relevant NFTokenPage object of the NFTokenMinter as an NFToken object.
// This transaction is the only opportunity the NFTokenMinter has to specify any token fields that are defined as immutable (for example, the TokenFlags).
//
// Example:
//
// ```json
//
//	{
//		"TransactionType": "NFTokenMint",
//		"Account": "rvYAfWj5gh67oV6fW32ZzP3Aw4Eubs59B",
//		"TransferFee": 314,
//		"NFTokenTaxon": 0,
//		"Flags": 8,
//		"Fee": "10",
//		"URI": "697066733A2F2F62616679626569676479727A74357366703775646D37687537367568377932366E6634646675796C71616266336F636C67747179353566627A6469",
//		"Memos": [
//			  {
//				  "Memo": {
//					  "MemoType":
//						"687474703A2F2F6578616D706C652E636F6D2F6D656D6F2F67656E65726963",
//					  "MemoData": "72656E74"
//				  }
//			  }
//		  ]
//	  }
//
// ```
type NFTokenMint struct {
	BaseTx
<<<<<<< HEAD
	// An arbitrary taxon, or shared identifier, for a series or collection of related NFTs. To mint a series of NFTs, give them all the same taxon.
	NFTokenTaxon uint32
	// (Optional) The issuer of the token, if the sender of the account is issuing it on behalf of another account.
	// This field must be omitted if the account sending the transaction is the issuer of the NFToken.
	// If provided, the issuer's AccountRoot object must have the NFTokenMinter field set to the sender of this transaction (this transaction's Account field).
	Issuer types.Address `json:",omitempty"`
	// (Optional) The value specifies the fee charged by the issuer for secondary sales of the NFToken, if such sales are allowed.
	// Valid values for this field are between 0 and 50000 inclusive, allowing transfer rates of between 0.00% and 50.00% in increments of 0.001.
	// If this field is provided, the transaction MUST have the tfTransferable flag enabled.
	TransferFee uint16 `json:",omitempty"`
	// (Optional) Up to 256 bytes of arbitrary data. In JSON, this should be encoded as a string of hexadecimal.
	// You can use the xrpl.convertStringToHex utility to convert a URI to its hexadecimal equivalent.
	// This is intended to be a URI that points to the data or metadata associated with the NFT.
	// The contents could decode to an HTTP or HTTPS URL, an IPFS URI, a magnet link, immediate data encoded as an RFC 2379 "data" URL, or even an issuer-specific encoding.
	// The URI is NOT checked for validity.
	URI types.NFTokenURI `json:",omitempty"`
}

// **********************************
// NFTokenMint Flags
// **********************************

const (
	// Allow the issuer (or an entity authorized by the issuer) to destroy the minted NFToken. (The NFToken's owner can always do so.)
	tfBurnable uint = 1
	// The minted NFToken can only be bought or sold for XRP. This can be desirable if the token has a transfer fee and the issuer does not want to receive fees in non-XRP currencies.
	tfOnlyXRP uint = 2
	// DEPRECATED Automatically create trust lines from the issuer to hold transfer fees received from transferring the minted NFToken. The fixRemoveNFTokenAutoTrustLine amendment makes it invalid to set this flag.
	tfTrustLine uint = 4
	// The minted NFToken can be transferred to others. If this flag is not enabled, the token can still be transferred from or to the issuer, but a transfer to the issuer must be made based on a buy offer from the issuer and not a sell offer from the NFT holder.
	tfTransferable uint = 8
)

// Allow the issuer (or an entity authorized by the issuer) to destroy the minted NFToken. (The NFToken's owner can always do so.)
func (n *NFTokenMint) SetBurnableFlag() {
	n.Flags |= tfBurnable
}

// The minted NFToken can only be bought or sold for XRP. This can be desirable if the token has a transfer fee and the issuer does not want to receive fees in non-XRP currencies.
func (n *NFTokenMint) SetOnlyXRPFlag() {
	n.Flags |= tfOnlyXRP
}

// DEPRECATED Automatically create trust lines from the issuer to hold transfer fees received from transferring the minted NFToken. The fixRemoveNFTokenAutoTrustLine amendment makes it invalid to set this flag.
func (n *NFTokenMint) SetTrustlineFlag() {
	n.Flags |= tfTrustLine
=======
	NFTokenTaxon uint32
	Issuer       types.Address    `json:",omitempty"`
	TransferFee  uint16           `json:",omitempty"`
	URI          types.NFTokenURI `json:",omitempty"`
>>>>>>> 0e9b5fc0
}

// The minted NFToken can be transferred to others. If this flag is not enabled, the token can still be transferred from or to the issuer, but a transfer to the issuer must be made based on a buy offer from the issuer and not a sell offer from the NFT holder.
func (n *NFTokenMint) SetTransferableFlag() {
	n.Flags |= tfTransferable
}

// TxType returns the type of the transaction (NFTokenMint).
func (*NFTokenMint) TxType() TxType {
	return NFTokenMintTx
}

// Flatten returns a map of the NFTokenMint transaction fields.
func (n *NFTokenMint) Flatten() FlatTransaction {
	flattened := n.BaseTx.Flatten()

	flattened["TransactionType"] = "NFTokenMint"
	flattened["NFTokenTaxon"] = n.NFTokenTaxon

	if n.Issuer != "" {
		flattened["Issuer"] = n.Issuer
	}

	if n.TransferFee != 0 {
		flattened["TransferFee"] = n.TransferFee
	}

	if n.URI != "" {
		flattened["URI"] = n.URI
	}

	return flattened
}

const (
	// Allowing a transfer fee of up to 50%.
	MaxTransferFee = 50000
)

// Validate checks the validity of the NFTokenMint fields.
func (n *NFTokenMint) Validate() (bool, error) {
	ok, err := n.BaseTx.Validate()
	if err != nil || !ok {
		return false, err
	}

	// check transfer fee is between 0 and 50000
	if n.TransferFee > MaxTransferFee {
		return false, errors.New("transferFee must be between 0 and 50000")
	}

	// check issuer is not the same as the account
	if n.Issuer == n.Account {
		return false, errors.New("issuer must be different from the account")
	}

	// check issuer is a valid xrpl address
	if n.Issuer != "" && !addresscodec.IsValidClassicAddress(n.Issuer.String()) {
		return false, errors.New("invalid xrpl address for the Issuer field")
	}

	// check URI is a valid hexadecimal string
	if n.URI != "" && !typecheck.IsHex(n.URI.String()) {
		return false, errors.New("invalid URI, must be an hexadecimal string")
	}

	// check transfer fee can only be set if the tfTransferable flag is enabled
	if n.TransferFee > 0 && !IsFlagEnabled(n.Flags, tfTransferable) {
		return false, errors.New("transferFee can only be set if the tfTransferable flag is enabled")
	}

	return true, nil
}<|MERGE_RESOLUTION|>--- conflicted
+++ resolved
@@ -37,7 +37,6 @@
 // ```
 type NFTokenMint struct {
 	BaseTx
-<<<<<<< HEAD
 	// An arbitrary taxon, or shared identifier, for a series or collection of related NFTs. To mint a series of NFTs, give them all the same taxon.
 	NFTokenTaxon uint32
 	// (Optional) The issuer of the token, if the sender of the account is issuing it on behalf of another account.
@@ -62,13 +61,13 @@
 
 const (
 	// Allow the issuer (or an entity authorized by the issuer) to destroy the minted NFToken. (The NFToken's owner can always do so.)
-	tfBurnable uint = 1
+	tfBurnable uint32 = 1
 	// The minted NFToken can only be bought or sold for XRP. This can be desirable if the token has a transfer fee and the issuer does not want to receive fees in non-XRP currencies.
-	tfOnlyXRP uint = 2
+	tfOnlyXRP uint32 = 2
 	// DEPRECATED Automatically create trust lines from the issuer to hold transfer fees received from transferring the minted NFToken. The fixRemoveNFTokenAutoTrustLine amendment makes it invalid to set this flag.
-	tfTrustLine uint = 4
+	tfTrustLine uint32 = 4
 	// The minted NFToken can be transferred to others. If this flag is not enabled, the token can still be transferred from or to the issuer, but a transfer to the issuer must be made based on a buy offer from the issuer and not a sell offer from the NFT holder.
-	tfTransferable uint = 8
+	tfTransferable uint32 = 8
 )
 
 // Allow the issuer (or an entity authorized by the issuer) to destroy the minted NFToken. (The NFToken's owner can always do so.)
@@ -84,12 +83,6 @@
 // DEPRECATED Automatically create trust lines from the issuer to hold transfer fees received from transferring the minted NFToken. The fixRemoveNFTokenAutoTrustLine amendment makes it invalid to set this flag.
 func (n *NFTokenMint) SetTrustlineFlag() {
 	n.Flags |= tfTrustLine
-=======
-	NFTokenTaxon uint32
-	Issuer       types.Address    `json:",omitempty"`
-	TransferFee  uint16           `json:",omitempty"`
-	URI          types.NFTokenURI `json:",omitempty"`
->>>>>>> 0e9b5fc0
 }
 
 // The minted NFToken can be transferred to others. If this flag is not enabled, the token can still be transferred from or to the issuer, but a transfer to the issuer must be made based on a buy offer from the issuer and not a sell offer from the NFT holder.

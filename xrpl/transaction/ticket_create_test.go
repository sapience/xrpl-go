--- conflicted
+++ resolved
@@ -8,44 +8,7 @@
 	"github.com/stretchr/testify/assert"
 )
 
-<<<<<<< HEAD
 func TestTicketCreateFlatten(t *testing.T) {
-=======
-func TestTicketCreateTx(t *testing.T) {
-	s := TicketCreate{
-		BaseTx: BaseTx{
-			Account:         "abc",
-			TransactionType: TicketCreateTx,
-			Fee:             types.XRPCurrencyAmount(10),
-			Sequence:        50,
-		},
-		TicketCount: 5,
-	}
-
-	j := `{
-	"Account": "abc",
-	"TransactionType": "TicketCreate",
-	"Fee": "10",
-	"Sequence": 50,
-	"TicketCount": 5
-}`
-
-	if err := testutil.SerializeAndDeserialize(t, s, j); err != nil {
-		t.Error(err)
-	}
-
-	tx, err := UnmarshalTx(json.RawMessage(j))
-	if err != nil {
-		t.Errorf("UnmarshalTx error: %s", err.Error())
-	}
-	if !reflect.DeepEqual(tx, &s) {
-		t.Error("UnmarshalTx result differs from expected")
-	}
-
-}
-
-func TestTicketCreate_Flatten(t *testing.T) {
->>>>>>> b88af954
 	s := TicketCreate{
 		BaseTx: BaseTx{
 			Account:         "ra5nK24KXen9AHvsdFTKHSANinZseWnPcX",

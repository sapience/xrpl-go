--- conflicted
+++ resolved
@@ -25,12 +25,6 @@
 // ````
 type EscrowFinish struct {
 	BaseTx
-<<<<<<< HEAD
-	Owner         types.Address
-	OfferSequence uint32
-	Condition     string `json:",omitempty"`
-	Fulfillment   string `json:",omitempty"`
-=======
 	// Address of the source account that funded the held payment.
 	Owner types.Address
 	// Transaction sequence of EscrowCreate transaction that created the held payment to finish.
@@ -39,7 +33,6 @@
 	Condition string `json:",omitempty"`
 	// Optional) Hex value of the PREIMAGE-SHA-256 crypto-condition fulfillment matching the held payment's Condition.
 	Fulfillment string `json:",omitempty"`
->>>>>>> 7e5c9148
 }
 
 // TxType returns the transaction type for this transaction (EscrowFinish).

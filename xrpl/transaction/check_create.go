--- conflicted
+++ resolved
@@ -20,37 +20,4 @@
 // TODO: Implement flatten
 func (c *CheckCreate) Flatten() FlatTransaction {
 	return nil
-<<<<<<< HEAD
-}
-
-func (c *CheckCreate) UnmarshalJSON(data []byte) error {
-	type ccHelper struct {
-		BaseTx
-		Destination    types.Address
-		SendMax        json.RawMessage
-		DestinationTag uint32        `json:",omitempty"`
-		Expiration     uint32        `json:",omitempty"`
-		InvoiceID      types.Hash256 `json:",omitempty"`
-	}
-	var h ccHelper
-	if err := json.Unmarshal(data, &h); err != nil {
-		return err
-	}
-	*c = CheckCreate{
-		BaseTx:         h.BaseTx,
-		Destination:    h.Destination,
-		DestinationTag: h.DestinationTag,
-		Expiration:     h.Expiration,
-		InvoiceID:      h.InvoiceID,
-	}
-
-	max, err := types.UnmarshalCurrencyAmount(h.SendMax)
-	if err != nil {
-		return err
-	}
-	c.SendMax = max
-
-	return nil
-=======
->>>>>>> 7e5c9148
 }
package xrpl

import (
	"encoding/hex"
	"errors"
	"fmt"
	"strings"

	addresscodec "github.com/Peersyst/xrpl-go/address-codec"
	binarycodec "github.com/Peersyst/xrpl-go/binary-codec"
	"github.com/Peersyst/xrpl-go/keypairs"
	"github.com/Peersyst/xrpl-go/pkg/random"
	"github.com/Peersyst/xrpl-go/xrpl/hash"
	"github.com/Peersyst/xrpl-go/xrpl/interfaces"
	"github.com/tyler-smith/go-bip32"
	"github.com/tyler-smith/go-bip39"
)

// A utility for deriving a wallet composed of a keypair (publicKey/privateKey).
// A wallet can be derived from either a seed, mnemonic, or entropy (array of random numbers).
// It provides functionality to sign/verify transactions offline.
type Wallet struct {
	PublicKey      string
	PrivateKey     string
	ClassicAddress string
	Seed           string
}

// Creates a new random Wallet. In order to make this a valid account on ledger, you must
// Send XRP to it.
<<<<<<< HEAD
func NewWallet(alg interfaces.CryptoImplementation) (Wallet, error) {
	seed, err := keypairs.GenerateSeed("", alg)
=======
func NewWallet(alg addresscodec.CryptoImplementation) (Wallet, error) {
	seed, err := keypairs.GenerateSeed("", alg, random.NewRandomizer())
>>>>>>> 51e75c03
	if err != nil {
		return Wallet{}, err
	}
	return NewWalletFromSeed(seed, "")
}

// Derives a wallet from a seed.
// Returns a Wallet object. If an error occurs, it will be returned.
func NewWalletFromSeed(seed string, masterAddress string) (Wallet, error) {
	privKey, pubKey, err := keypairs.DeriveKeypair(seed, false)
	if err != nil {
		return Wallet{}, err
	}

	var classicAddr string
	if ok := addresscodec.IsValidClassicAddress(masterAddress); ok {
		classicAddr = masterAddress
	} else {
		addr, err := keypairs.DeriveClassicAddress(pubKey)
		if err != nil {
			return Wallet{}, err
		}
		classicAddr = addr
	}

	return Wallet{
		PublicKey:      pubKey,
		PrivateKey:     privKey,
		Seed:           seed,
		ClassicAddress: classicAddr,
	}, nil

}

// Derives a wallet from a secret (AKA a seed).
// Returns a Wallet object. If an error occurs, it will be returned.
func NewWalletFromSecret(seed string) (Wallet, error) {
	return NewWalletFromSeed(seed, "")
}

// // Derives a wallet from a bip39 or RFC1751 mnemonic (Defaults to bip39).
// // Returns a Wallet object. If an error occurs, it will be returned.
func NewWalletFromMnemonic(mnemonic string) (*Wallet, error) {
	// Validate the mnemonic
	if !bip39.IsMnemonicValid(mnemonic) {
		return nil, errors.New("invalid mnemonic")
	}

	// Generate seed from mnemonic
	seed := bip39.NewSeed(mnemonic, "")

	// Derive the master key
	masterKey, err := bip32.NewMasterKey(seed)
	if err != nil {
		return nil, err
	}

	// Derive the key using the path m/44'/144'/0'/0/0
	path := []uint32{
		44 + bip32.FirstHardenedChild,
		144 + bip32.FirstHardenedChild,
		bip32.FirstHardenedChild,
		0,
		0,
	}

	key := masterKey
	for _, childNum := range path {
		key, err = key.NewChildKey(childNum)
		if err != nil {
			return nil, err
		}
	}

	// Convert the private key to the format expected by the XRPL library
	privKey := strings.ToUpper(hex.EncodeToString(key.Key))
	pubKey := strings.ToUpper(hex.EncodeToString(key.PublicKey().Key))

	// Derive classic address
	classicAddr, err := keypairs.DeriveClassicAddress(pubKey)
	if err != nil {
		return nil, err
	}

	return &Wallet{
		PublicKey:      pubKey,
		PrivateKey:     fmt.Sprintf("00%s", privKey),
		ClassicAddress: classicAddr,
		Seed:           "", // We don't have the seed in this case
	}, nil
}

// Signs a transaction offline.
// In order for a transaction to be validated, it must be signed by the account sending the transaction to prove
// that the owner is actually the one deciding to take that action.
//
// TODO: Refactor to accept a `Transaction` object instead of a map.
func (w *Wallet) Sign(tx map[string]interface{}) (string, string, error) {
	tx["SigningPubKey"] = w.PublicKey

	// Validate the transaction fields
	// err := transactions.ValidateTx(tx)
	// if err != nil {
	// 	return "", "", err
	// }

	encodedTx, _ := binarycodec.EncodeForSigning(tx)
	hexTx, err := hex.DecodeString(encodedTx)
	if err != nil {
		return "", "", err
	}

	txHash, err := keypairs.Sign(string(hexTx), w.PrivateKey)
	if err != nil {
		return "", "", err
	}

	tx["TxnSignature"] = txHash

	txBlob, err := binarycodec.Encode(tx)
	if err != nil {
		return "", "", err
	}

	txHash, err = hash.TxBlob(txBlob)
	if err != nil {
		return "", "", err
	}

	return txBlob, txHash, nil
}

// Returns the classic address of the wallet.
func (w *Wallet) GetAddress() string {
	return w.ClassicAddress
}

// Verifies a signed transaction offline.
// Returns a boolean indicating if the transaction is valid and an error if it is not.
// If the transaction is signed with a public key, the public key must match the one in the transaction.
// func (w *Wallet) VerifyTransaction(tx map[string]any) (bool, error) {
// 	return false, errors.New("not implemented")
// }

// // Gets an X-address in Testnet/Mainnet format.
// func (w *Wallet) GetXAddress() (string, error) {
// 	return "", errors.New("not implemented")
// }<|MERGE_RESOLUTION|>--- conflicted
+++ resolved
@@ -28,13 +28,8 @@
 
 // Creates a new random Wallet. In order to make this a valid account on ledger, you must
 // Send XRP to it.
-<<<<<<< HEAD
 func NewWallet(alg interfaces.CryptoImplementation) (Wallet, error) {
-	seed, err := keypairs.GenerateSeed("", alg)
-=======
-func NewWallet(alg addresscodec.CryptoImplementation) (Wallet, error) {
 	seed, err := keypairs.GenerateSeed("", alg, random.NewRandomizer())
->>>>>>> 51e75c03
 	if err != nil {
 		return Wallet{}, err
 	}

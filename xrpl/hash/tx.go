--- conflicted
+++ resolved
@@ -27,15 +27,8 @@
 		return "", err
 	}
 
-<<<<<<< HEAD
-	// Check if this is an inner batch transaction (has TfInnerBatchTxn flag)
-	isInnerBatchTxn := false
-	if flags, ok := tx["Flags"].(uint32); ok {
-		isInnerBatchTxn = (flags & types.TfInnerBatchTxn) != 0
-=======
 	if valid, err := isTxValid(tx); !valid {
 		return "", err
->>>>>>> ed6cd715
 	}
 
 	return encodeSignedTxBlob(txBlob)

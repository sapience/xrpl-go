--- conflicted
+++ resolved
@@ -32,11 +32,7 @@
 			CloseTimeResolution: 10,
 			Closed:              true,
 			LedgerHash:          "1723099E269C77C4BDE86C83FA6415D71CF20AA5CB4A94E5C388ED97123FB55B",
-<<<<<<< HEAD
-			LedgerIndex:         common.LedgerIndex(54300932),
-=======
 			LedgerIndex:         54300932,
->>>>>>> 5e4c3a03
 			ParentCloseTime:     638329240,
 			ParentHash:          "DF68B3BCABD31097634BABF0BDC87932D43D26E458BFEEFD36ADF2B3D94998C0",
 			TotalCoins:          types.XRPCurrencyAmount(99991024049648900),

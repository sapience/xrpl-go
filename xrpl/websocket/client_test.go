--- conflicted
+++ resolved
@@ -696,11 +696,7 @@
 			name: "Batch transaction",
 			tx: transaction.FlatTransaction{
 				"TransactionType": "Batch",
-<<<<<<< HEAD
-			"RawTransactions": []map[string]any{
-=======
-				"RawTransactions": []map[string]any{
->>>>>>> e89f5caf
+				"RawTransactions": []map[string]any{
 					{
 						"RawTransaction": map[string]any{
 							"TransactionType": "Payment",
@@ -770,7 +766,7 @@
 			expectedFee: "40", // 2*10 + 10 + 10
 			expectedErr: nil,
 			feeCushion:  1,
-		}, 		{
+		}, {
 			name: "Batch transaction with multisign",
 			tx: transaction.FlatTransaction{
 				"TransactionType": "Batch",

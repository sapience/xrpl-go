--- conflicted
+++ resolved
@@ -1,16 +1,16 @@
 package websocket
 
-<<<<<<< HEAD
-import "github.com/Peersyst/xrpl-go/xrpl/websocket/interfaces"
-=======
-import "time"
+import (
+	"time"
+
+	"github.com/Peersyst/xrpl-go/xrpl/websocket/interfaces"
+)
 
 const (
 	DefaultHost       = "localhost"
 	DefaultMaxRetries = 10
 	DefaultRetryDelay = 1 * time.Second
 )
->>>>>>> 3605dae7
 
 type ClientConfig struct {
 	// Connection config

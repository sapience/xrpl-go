--- conflicted
+++ resolved
@@ -118,7 +118,6 @@
 	return &jr, nil
 }
 
-<<<<<<< HEAD
 func (c *JsonRpcClient) SubmitTransactionBlob(txBlob string, failHard bool) (client.XRPLResponse, error) {
 	submitRequest := &requests.SubmitRequest{
 		TxBlob:   txBlob,
@@ -130,10 +129,10 @@
 	response, error := c.SendRequest(submitRequest)
 
 	return response, error
-=======
+}
+
 func (c *JsonRpcClient) Autofill(tx *map[string]interface{}) error {
 	return errors.New("not implemented")
->>>>>>> 0fa5f41a
 }
 
 // CreateRequest formats the parameters and method name ready for sending request

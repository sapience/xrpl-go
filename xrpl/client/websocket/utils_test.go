package websocket

import (
	"encoding/json"
	"errors"
	"reflect"
	"testing"

	"github.com/Peersyst/xrpl-go/xrpl/client"
	"github.com/Peersyst/xrpl-go/xrpl/model/requests/account"

	"github.com/Peersyst/xrpl-go/xrpl/model/transactions"
	"github.com/Peersyst/xrpl-go/xrpl/model/transactions/types"
	"github.com/Peersyst/xrpl-go/xrpl/test"
	"github.com/gorilla/websocket"
	"github.com/stretchr/testify/require"
)

func TestWebsocketClient_formatRequest(t *testing.T) {
	ws := &WebsocketClient{}
	tt := []struct {
		description string
		req         client.XRPLRequest
		id          int
		marker      any
		expected    string
		expectedErr error
	}{
		{
			description: "valid request",
			req: &account.AccountChannelsRequest{
				Account:            "r9cZA1mLK5R5Am25ArfXFmqgNwjZgnfk59",
				DestinationAccount: "r9cZA1mLK5R5Am25ArfXFmqgNwjZgnfk59",
				Limit:              70,
			},
			id:     1,
			marker: nil,
			expected: `{
				"id": 1,
				"command":"account_channels",
				"account":"r9cZA1mLK5R5Am25ArfXFmqgNwjZgnfk59",
				"destination_account":"r9cZA1mLK5R5Am25ArfXFmqgNwjZgnfk59",
				"limit":70
			}`,
			expectedErr: nil,
		},
		{
			description: "valid request with marker",
			req: &account.AccountChannelsRequest{
				Account:            "r9cZA1mLK5R5Am25ArfXFmqgNwjZgnfk59",
				DestinationAccount: "r9cZA1mLK5R5Am25ArfXFmqgNwjZgnfk59",
				Limit:              70,
			},
			id:     1,
			marker: "hdsohdaoidhadasd",
			expected: `{
				"id": 1,
				"command":"account_channels",
				"account":"r9cZA1mLK5R5Am25ArfXFmqgNwjZgnfk59",
				"destination_account":"r9cZA1mLK5R5Am25ArfXFmqgNwjZgnfk59",
				"limit":70,
				"marker":"hdsohdaoidhadasd"
			}`,
			expectedErr: nil,
		},
	}

	for _, tc := range tt {
		t.Run(tc.description, func(t *testing.T) {
			a, err := ws.formatRequest(tc.req, tc.id, tc.marker)

			if tc.expectedErr != nil {
				require.EqualError(t, err, tc.expectedErr.Error())
			} else {
				require.NoError(t, err)
				require.JSONEq(t, tc.expected, string(a))
			}
		})
	}
}

func TestWebsocketClient_convertTransactionAddressToClassicAddress(t *testing.T) {
	ws := &WebsocketClient{}
	tests := []struct {
		name      string
		tx        transactions.FlatTransaction
		fieldName string
		expected  transactions.FlatTransaction
	}{
		{
			name: "No conversion for classic address",
			tx: transactions.FlatTransaction{
				"Destination": "rGWrZyQqhTp9Xu7G5Pkayo7bXjH4k4QYpf",
			},
			fieldName: "Destination",
			expected: transactions.FlatTransaction{
				"Destination": "rGWrZyQqhTp9Xu7G5Pkayo7bXjH4k4QYpf",
			},
		},
		{
			name: "Field not present in transaction",
			tx: transactions.FlatTransaction{
				"Amount": "1000000",
			},
			fieldName: "Destination",
			expected: transactions.FlatTransaction{
				"Amount": "1000000",
			},
		},
	}

	for _, tt := range tests {
		t.Run(tt.name, func(t *testing.T) {
			ws.convertTransactionAddressToClassicAddress(&tt.tx, tt.fieldName)
			if reflect.DeepEqual(tt.expected, &tt.tx) {
				t.Errorf("expected %+v, result %+v", tt.expected, &tt.tx)
			}
		})
	}
}

func TestWebsocketClient_validateTransactionAddress(t *testing.T) {
	ws := &WebsocketClient{}
	tests := []struct {
		name         string
		tx           transactions.FlatTransaction
		addressField string
		tagField     string
		expected     transactions.FlatTransaction
		expectedErr  error
	}{
		{
			name: "Valid classic address without tag",
			tx: transactions.FlatTransaction{
				"Account": "rGWrZyQqhTp9Xu7G5Pkayo7bXjH4k4QYpf",
			},
			addressField: "Account",
			tagField:     "SourceTag",
			expected: transactions.FlatTransaction{
				"Account": "rGWrZyQqhTp9Xu7G5Pkayo7bXjH4k4QYpf",
			},
			expectedErr: nil,
		},
		{
			name: "Valid classic address with tag",
			tx: transactions.FlatTransaction{
				"Destination":    "rGWrZyQqhTp9Xu7G5Pkayo7bXjH4k4QYpf",
				"DestinationTag": uint32(12345),
			},
			addressField: "Destination",
			tagField:     "DestinationTag",
			expected: transactions.FlatTransaction{
				"Destination":    "rGWrZyQqhTp9Xu7G5Pkayo7bXjH4k4QYpf",
				"DestinationTag": uint32(12345),
			},
			expectedErr: nil,
		},
	}

	for _, tt := range tests {
		t.Run(tt.name, func(t *testing.T) {
			err := ws.validateTransactionAddress(&tt.tx, tt.addressField, tt.tagField)

			if tt.expectedErr != nil {
				if !errors.Is(err, tt.expectedErr) {
					t.Errorf("Expected error %v, but got %v", tt.expectedErr, err)
				}
			} else if err != nil {
				t.Errorf("Unexpected error: %v", err)
			}

			if !reflect.DeepEqual(tt.expected, tt.tx) {
				t.Errorf("Expected %v, but got %v", tt.expected, tt.tx)
			}
		})
	}
}

func TestWebsocketClient_setValidTransactionAddresses(t *testing.T) {
	tests := []struct {
		name        string
		tx          transactions.FlatTransaction
		expected    transactions.FlatTransaction
		expectedErr error
	}{
		{
			name: "Valid transaction with classic addresses",
			tx: transactions.FlatTransaction{
				"Account":     "rGWrZyQqhTp9Xu7G5Pkayo7bXjH4k4QYpf",
				"Destination": "rPT1Sjq2YGrBMTttX4GZHjKu9dyfzbpAYe",
			},
			expected: transactions.FlatTransaction{
				"Account":     "rGWrZyQqhTp9Xu7G5Pkayo7bXjH4k4QYpf",
				"Destination": "rPT1Sjq2YGrBMTttX4GZHjKu9dyfzbpAYe",
			},
			expectedErr: nil,
		},
		{
			name: "Transaction with additional address fields",
			tx: transactions.FlatTransaction{
				"Account":     "rGWrZyQqhTp9Xu7G5Pkayo7bXjH4k4QYpf",
				"Destination": "rPT1Sjq2YGrBMTttX4GZHjKu9dyfzbpAYe",
				"Owner":       "rGWrZyQqhTp9Xu7G5Pkayo7bXjH4k4QYpf",
				"RegularKey":  "rGWrZyQqhTp9Xu7G5Pkayo7bXjH4k4QYpf",
			},
			expected: transactions.FlatTransaction{
				"Account":     "rGWrZyQqhTp9Xu7G5Pkayo7bXjH4k4QYpf",
				"Destination": "rPT1Sjq2YGrBMTttX4GZHjKu9dyfzbpAYe",
				"Owner":       "rGWrZyQqhTp9Xu7G5Pkayo7bXjH4k4QYpf",
				"RegularKey":  "rGWrZyQqhTp9Xu7G5Pkayo7bXjH4k4QYpf",
			},
			expectedErr: nil,
		},
	}

	ws := &WebsocketClient{}

	for _, tt := range tests {
		t.Run(tt.name, func(t *testing.T) {
			err := ws.setValidTransactionAddresses(&tt.tx)

			if tt.expectedErr != nil {
				if !errors.Is(err, tt.expectedErr) {
					t.Errorf("Expected error %v, but got %v", tt.expectedErr, err)
				}
			} else if err != nil {
				t.Errorf("Unexpected error: %v", err)
			}

			if !reflect.DeepEqual(tt.expected, tt.tx) {
				t.Errorf("Expected %v, but got %v", tt.expected, tt.tx)
			}
		})
	}
}

func TestWebsocketClient_setTransactionNextValidSequenceNumber(t *testing.T) {
	tests := []struct {
		name           string
		tx             transactions.FlatTransaction
		serverMessages []map[string]any
		expected       transactions.FlatTransaction
		expectedErr    error
	}{
		{
			name: "Valid transaction",
			tx: transactions.FlatTransaction{
				"Account": "rGWrZyQqhTp9Xu7G5Pkayo7bXjH4k4QYpf",
			},
			serverMessages: []map[string]any{
				{
					"id": 1,
					"result": map[string]any{
						"account_data": map[string]any{
							"Sequence": json.Number("42"),
						},
						"ledger_current_index": json.Number("100"),
					},
				},
			},
			expected: transactions.FlatTransaction{
				"Account":  "rGWrZyQqhTp9Xu7G5Pkayo7bXjH4k4QYpf",
				"Sequence": int(42),
			},
			expectedErr: nil,
		},
		{
			name:           "Missing Account",
<<<<<<< HEAD
			tx:             map[string]interface{}{},
=======
			tx:             transactions.FlatTransaction{},
>>>>>>> 805fa27e
			serverMessages: []map[string]any{},
			expected:       transactions.FlatTransaction{},
			expectedErr:    errors.New("missing Account in transaction"),
		},
	}

	for _, tt := range tests {
		t.Run(tt.name, func(t *testing.T) {
			ws := &test.MockWebSocketServer{Msgs: tt.serverMessages}
			s := ws.TestWebSocketServer(func(c *websocket.Conn) {
				for _, m := range tt.serverMessages {
					err := c.WriteJSON(m)
					if err != nil {
						t.Errorf("error writing message: %v", err)
					}
				}
			})
			defer s.Close()

			url, _ := test.ConvertHttpToWS(s.URL)
			cl := &WebsocketClient{
				cfg: WebsocketClientConfig{
					host: url,
				},
			}

			err := cl.setTransactionNextValidSequenceNumber(&tt.tx)

			if tt.expectedErr != nil {
				if !reflect.DeepEqual(err.Error(), tt.expectedErr.Error()) {
					t.Errorf("Expected error %v, but got %v", tt.expectedErr, err)
				}
			} else {
				if err != nil {
					t.Errorf("Unexpected error: %v", err)
				}
			}

			if !reflect.DeepEqual(tt.expected, tt.tx) {
				t.Logf("Expected:")
				for k, v := range tt.expected {
					t.Logf("  %s: %v (type: %T)", k, v, v)
				}
				t.Logf("Got:")
				for k, v := range tt.tx {
					t.Logf("  %s: %v (type: %T)", k, v, v)
				}
				t.Errorf("Expected %v but got %v", tt.expected, tt.tx)
			}
		})
	}
}

func TestWebsocket_calculateFeePerTransactionType(t *testing.T) {
	tests := []struct {
		name           string
<<<<<<< HEAD
		tx             map[string]interface{}
=======
		tx             transactions.FlatTransaction
>>>>>>> 805fa27e
		serverMessages []map[string]any
		expectedFee    string
		expectedErr    error
		feeCushion     float32
	}{
		{
			name: "Basic fee calculation",
			tx: transactions.FlatTransaction{
				"TransactionType": transactions.PaymentTx,
			},
			serverMessages: []map[string]any{
				{
					"id": 1,
					"result": map[string]any{
						"info": map[string]any{
							"validated_ledger": map[string]any{
								"base_fee_xrp": float32(0.00001),
							},
							"load_factor": float32(1),
						},
					},
				},
			},
			expectedFee: "10",
			expectedErr: nil,
			feeCushion:  1,
		},
		{
			name: "Fee calculation with high load factor",
			tx: transactions.FlatTransaction{
				"TransactionType": transactions.PaymentTx,
			},
			serverMessages: []map[string]any{
				{
					"id": 1,
					"result": map[string]any{
						"info": map[string]any{
							"validated_ledger": map[string]any{
								"base_fee_xrp": float32(0.00001),
							},
							"load_factor": float32(1000),
						},
					},
				},
			},
			expectedFee: "10000",
			expectedErr: nil,
			feeCushion:  1,
		},
		{
			name: "Fee calculation with max fee limit",
			tx: transactions.FlatTransaction{
				"TransactionType": transactions.PaymentTx,
			},
			serverMessages: []map[string]any{
				{
					"id": 1,
					"result": map[string]any{
						"info": map[string]any{
							"validated_ledger": map[string]any{
								"base_fee_xrp": float32(1),
							},
							"load_factor": float32(1000),
						},
					},
				},
			},
			expectedFee: "2000000",
			expectedErr: nil,
			feeCushion:  1,
		},
	}

	for _, tt := range tests {
		t.Run(tt.name, func(t *testing.T) {
			ws := &test.MockWebSocketServer{Msgs: tt.serverMessages}
			s := ws.TestWebSocketServer(func(c *websocket.Conn) {
				for _, m := range tt.serverMessages {
					err := c.WriteJSON(m)
					if err != nil {
						t.Errorf("error writing message: %v", err)
					}
				}
			})
			defer s.Close()

			url, _ := test.ConvertHttpToWS(s.URL)
			cl := &WebsocketClient{
				cfg: WebsocketClientConfig{
					host:       url,
					feeCushion: tt.feeCushion,
					maxFeeXRP:  DEFAULT_MAX_FEE_XRP,
				},
			}

			err := cl.calculateFeePerTransactionType(&tt.tx)

			if tt.expectedErr != nil {
				if !reflect.DeepEqual(err.Error(), tt.expectedErr.Error()) {
					t.Errorf("Expected error %v, but got %v", tt.expectedErr, err)
				}
			} else {
				if err != nil {
					t.Errorf("Unexpected error: %v", err)
				}
				if !reflect.DeepEqual(tt.expectedFee, tt.tx["Fee"]) {
					t.Errorf("Expected fee %v, but got %v", tt.expectedFee, tt.tx["Fee"])
				}
			}
		})
	}
}

func TestWebsocketClient_setLastLedgerSequence(t *testing.T) {
	tests := []struct {
		name           string
		serverMessages []map[string]any
<<<<<<< HEAD
		tx             map[string]interface{}
		expectedTx     map[string]interface{}
=======
		tx             transactions.FlatTransaction
		expectedTx     transactions.FlatTransaction
>>>>>>> 805fa27e
		expectedErr    error
	}{
		{
			name: "Successfully set LastLedgerSequence",
			serverMessages: []map[string]any{
				{
					"id": 1,
					"result": transactions.FlatTransaction{
						"ledger_index": 1000,
					},
				},
			},
<<<<<<< HEAD
			tx:          map[string]interface{}{},
			expectedTx:  map[string]interface{}{"LastLedgerSequence": int(1000 + LEDGER_OFFSET)},
=======
			tx:          transactions.FlatTransaction{},
			expectedTx:  transactions.FlatTransaction{"LastLedgerSequence": int(1000 + LEDGER_OFFSET)},
>>>>>>> 805fa27e
			expectedErr: nil,
		},
	}

	for _, tt := range tests {
		t.Run(tt.name, func(t *testing.T) {
			ws := &test.MockWebSocketServer{Msgs: tt.serverMessages}
			s := ws.TestWebSocketServer(func(c *websocket.Conn) {
				for _, m := range tt.serverMessages {
					err := c.WriteJSON(m)
					if err != nil {
						t.Errorf("error writing message: %v", err)
					}
				}
			})
			defer s.Close()

			url, _ := test.ConvertHttpToWS(s.URL)
			cl := &WebsocketClient{
				cfg: WebsocketClientConfig{
					host: url,
				},
			}
			err := cl.setLastLedgerSequence(&tt.tx)

			if tt.expectedErr != nil {
				if err == nil || err.Error() != tt.expectedErr.Error() {
					t.Errorf("Expected error %v, but got %v", tt.expectedErr, err)
				}
			} else {
				if err != nil {
					t.Errorf("Unexpected error: %v", err)
				}
				if !reflect.DeepEqual(tt.expectedTx, tt.tx) {
					t.Errorf("Expected tx %v, but got %v", tt.expectedTx, tt.tx)
				}
			}
		})
	}
}

func TestWebsocketClient_checkAccountDeleteBlockers(t *testing.T) {
	tests := []struct {
		name           string
		address        types.Address
		serverMessages []map[string]any
		expectedErr    error
	}{
		{
			name:    "No blockers",
			address: "rHb9CJAWyB4rj91VRWn96DkukG4bwdtyTh",
			serverMessages: []map[string]any{
				{
					"id": 1,
					"result": map[string]any{
						"account":         "rHb9CJAWyB4rj91VRWn96DkukG4bwdtyTh",
						"account_objects": []any{},
						"ledger_hash":     "4BC50C9B0D8515D3EAAE1E74B29A95804346C491EE1A95BF25E4AAB854A6A651",
						"ledger_index":    30,
						"validated":       true,
					},
				},
			},
			expectedErr: nil,
		},
	}

	for _, tt := range tests {
		t.Run(tt.name, func(t *testing.T) {
			ws := &test.MockWebSocketServer{Msgs: tt.serverMessages}
			s := ws.TestWebSocketServer(func(c *websocket.Conn) {
				for _, m := range tt.serverMessages {
					err := c.WriteJSON(m)
					if err != nil {
						t.Errorf("error writing message: %v", err)
					}
				}
			})
			defer s.Close()

			url, _ := test.ConvertHttpToWS(s.URL)
			cl := &WebsocketClient{
				cfg: WebsocketClientConfig{
					host: url,
				},
			}

			err := cl.checkAccountDeleteBlockers(tt.address)

			if tt.expectedErr != nil {
				if err == nil || err.Error() != tt.expectedErr.Error() {
					t.Errorf("Expected error %v, but got %v", tt.expectedErr, err)
				}
			} else {
				if err != nil {
					t.Errorf("Unexpected error: %v", err)
				}
			}
		})
	}
}

func TestWebsocketClient_setTransactionFlags(t *testing.T) {
	tests := []struct {
		name     string
		tx       transactions.FlatTransaction
		expected uint32
		wantErr  bool
	}{
		{
			name: "No flags set",
			tx: transactions.FlatTransaction{
				"TransactionType": string(transactions.PaymentTx),
			},
			expected: uint32(0),
			wantErr:  false,
		},
		{
			name: "Flags already set",
			tx: transactions.FlatTransaction{
				"TransactionType": string(transactions.PaymentTx),
				"Flags":           uint32(1),
			},
			expected: 1,
			wantErr:  false,
		},
		{
			name: "Missing TransactionType",
			tx: transactions.FlatTransaction{
				"Flags": uint32(1),
			},
			expected: 0,
			wantErr:  true,
		},
	}

	for _, tt := range tests {
		t.Run(tt.name, func(t *testing.T) {
			c := &WebsocketClient{}
			err := c.setTransactionFlags(&tt.tx)

			if (err != nil) != tt.wantErr {

				t.Errorf("setTransactionFlags() error = %v, wantErr %v", err, tt.wantErr)
				return
			}

			if !tt.wantErr {
				flags, ok := tt.tx["Flags"]
				if !ok && tt.expected != 0 {
					t.Errorf("setTransactionFlags() got = %v (type %T), want %v (type %T)", flags, flags, tt.expected, tt.expected)
				}
			}
		})
	}
}<|MERGE_RESOLUTION|>--- conflicted
+++ resolved
@@ -266,11 +266,7 @@
 		},
 		{
 			name:           "Missing Account",
-<<<<<<< HEAD
-			tx:             map[string]interface{}{},
-=======
 			tx:             transactions.FlatTransaction{},
->>>>>>> 805fa27e
 			serverMessages: []map[string]any{},
 			expected:       transactions.FlatTransaction{},
 			expectedErr:    errors.New("missing Account in transaction"),
@@ -327,11 +323,7 @@
 func TestWebsocket_calculateFeePerTransactionType(t *testing.T) {
 	tests := []struct {
 		name           string
-<<<<<<< HEAD
-		tx             map[string]interface{}
-=======
 		tx             transactions.FlatTransaction
->>>>>>> 805fa27e
 		serverMessages []map[string]any
 		expectedFee    string
 		expectedErr    error
@@ -449,13 +441,8 @@
 	tests := []struct {
 		name           string
 		serverMessages []map[string]any
-<<<<<<< HEAD
-		tx             map[string]interface{}
-		expectedTx     map[string]interface{}
-=======
 		tx             transactions.FlatTransaction
 		expectedTx     transactions.FlatTransaction
->>>>>>> 805fa27e
 		expectedErr    error
 	}{
 		{
@@ -468,13 +455,8 @@
 					},
 				},
 			},
-<<<<<<< HEAD
-			tx:          map[string]interface{}{},
-			expectedTx:  map[string]interface{}{"LastLedgerSequence": int(1000 + LEDGER_OFFSET)},
-=======
 			tx:          transactions.FlatTransaction{},
 			expectedTx:  transactions.FlatTransaction{"LastLedgerSequence": int(1000 + LEDGER_OFFSET)},
->>>>>>> 805fa27e
 			expectedErr: nil,
 		},
 	}

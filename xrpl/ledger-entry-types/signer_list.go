--- conflicted
+++ resolved
@@ -44,16 +44,6 @@
 //
 // ```
 type SignerList struct {
-<<<<<<< HEAD
-	LedgerEntryType   EntryType
-	Flags             SignerListFlags
-	PreviousTxnID     string
-	PreviousTxnLgrSeq uint32
-	OwnerNode         string
-	SignerEntries     []SignerEntryWrapper
-	SignerListID      uint32
-	SignerQuorum      uint32
-=======
 	// The value 0x0053, mapped to the string SignerList, indicates that this is a SignerList ledger entry.
 	LedgerEntryType EntryType
 	// The identifying hash of the transaction that most recently modified this object.
@@ -68,7 +58,6 @@
 	SignerListID uint32
 	// A target number for signer weights. To produce a valid signature for the owner of this SignerList, the signers must provide valid signatures whose weights sum to this value or more.
 	SignerQuorum uint32
->>>>>>> 7e5c9148
 }
 
 // Wrapper for SignerEntry
@@ -86,16 +75,11 @@
 // Each member of the SignerEntries field is an object that describes that signer in the list.
 // https://xrpl.org/docs/references/protocol/ledger-data/ledger-entry-types/signerlist#signer-entry-object
 type SignerEntry struct {
-<<<<<<< HEAD
-	Account       types.Address
-	SignerWeight  uint16
-=======
 	// An XRP Ledger address whose signature contributes to the multi-signature. It does not need to be a funded address in the ledger.
 	Account types.Address
 	// The weight of a signature from this signer. A multi-signature is only valid if the sum weight of the signatures provided meets or exceeds the signer list's SignerQuorum value.
 	SignerWeight uint16
 	// (Optional) Arbitrary hexadecimal data. This can be used to identify the signer or for other, related purposes. (Added by the ExpandedSignerList amendment.)
->>>>>>> 7e5c9148
 	WalletLocator types.Hash256 `json:",omitempty"`
 }
 

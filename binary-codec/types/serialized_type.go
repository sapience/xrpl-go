--- conflicted
+++ resolved
@@ -25,13 +25,10 @@
 		return &AccountID{}
 	case "Amount":
 		return &Amount{}
-<<<<<<< HEAD
 	case "Vector256":
 		return &Vector256{}
-=======
 	case "Blob":
 		return &Blob{}
->>>>>>> 399e7930
 	}
 	return nil
 }
--- conflicted
+++ resolved
@@ -7,12 +7,8 @@
 	"testing"
 
 	"github.com/Peersyst/xrpl-go/binary-codec/definitions"
-<<<<<<< HEAD
-	"github.com/Peersyst/xrpl-go/binary-codec/serdes"
-=======
 	"github.com/Peersyst/xrpl-go/binary-codec/types/testutil"
 	"github.com/golang/mock/gomock"
->>>>>>> 7e5c9148
 )
 
 func TestUint16_FromJson(t *testing.T) {
@@ -145,16 +141,9 @@
 
 	for _, tc := range tt {
 		t.Run(tc.name, func(t *testing.T) {
-<<<<<<< HEAD
-			uint16 := &UInt16{}
-			parser := serdes.NewBinaryParser(tc.input, definitions.Get())
-			actual, err := uint16.ToJSON(parser)
-			if err != tc.expectedErr {
-=======
 			class, mockParser := tc.setup(t)
 			actual, err := class.ToJSON(mockParser)
 			if !reflect.DeepEqual(err, tc.expectedErr) {
->>>>>>> 7e5c9148
 				t.Errorf("Expected error %v, got %v", tc.expectedErr, err)
 			}
 			if actual != tc.expected {

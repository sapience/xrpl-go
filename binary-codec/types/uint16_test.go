--- conflicted
+++ resolved
@@ -69,14 +69,9 @@
 
 	for _, tc := range tt {
 		t.Run(tc.name, func(t *testing.T) {
-			uint16 := &UInt16{}
-<<<<<<< HEAD
-			actual, err := uint16.FromJSON(tc.input)
-			if err != tc.expectedErr {
-=======
-			actual, err := uint16.FromJson(tc.input)
+			class := &UInt16{}
+			actual, err := class.FromJSON(tc.input)
 			if !reflect.DeepEqual(err, tc.expectedErr) {
->>>>>>> 44ba7e2b
 				t.Errorf("Expected error %v, got %v", tc.expectedErr, err)
 			}
 			if !bytes.Equal(actual, tc.expected) {
@@ -146,16 +141,9 @@
 
 	for _, tc := range tt {
 		t.Run(tc.name, func(t *testing.T) {
-<<<<<<< HEAD
-			uint16 := &UInt16{}
-			parser := serdes.NewBinaryParser(tc.input)
-			actual, err := uint16.ToJSON(parser)
-			if err != tc.expectedErr {
-=======
-			uint16, mockParser := tc.setup(t)
-			actual, err := uint16.ToJson(mockParser)
+			class, mockParser := tc.setup(t)
+			actual, err := class.ToJSON(mockParser)
 			if !reflect.DeepEqual(err, tc.expectedErr) {
->>>>>>> 44ba7e2b
 				t.Errorf("Expected error %v, got %v", tc.expectedErr, err)
 			}
 			if actual != tc.expected {

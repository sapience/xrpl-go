package types

import (
	"errors"
	"testing"

	"github.com/Peersyst/xrpl-go/binary-codec/definitions"
	"github.com/Peersyst/xrpl-go/binary-codec/serdes"
	"github.com/Peersyst/xrpl-go/binary-codec/types/interfaces"
	"github.com/Peersyst/xrpl-go/binary-codec/types/testutil"
	"github.com/golang/mock/gomock"
	"github.com/stretchr/testify/require"
)

func TestUint64_FromJson(t *testing.T) {

	tt := []struct {
		name        string
		input       any
		expected    []byte
		expectedErr error
	}{
		{
			name:        "fail - value is not a string",
			input:       1,
			expected:    nil,
			expectedErr: ErrInvalidUInt64String,
		},
		{
			name:        "fail - invalid hex string",
			input:       "invalid",
			expected:    nil,
			expectedErr: errors.New("encoding/hex: invalid byte: U+0069 'i'"),
		},
		{
			name:        "pass - valid uint64 numeric string",
			input:       "1",
			expected:    []byte{0, 0, 0, 0, 0, 0, 0, 1},
			expectedErr: nil,
		},
		{
			name:        "pass - valid uint64 numeric string (2)",
			input:       "100",
			expected:    []byte{0, 0, 0, 0, 0, 0, 1, 0},
			expectedErr: nil,
		},
		{
			name:        "pass - valid uint64 numeric string (3)",
			input:       "255",
			expected:    []byte{0, 0, 0, 0, 0, 0, 2, 85},
			expectedErr: nil,
		},
		{
			name:        "pass - valid uint64 non-numeric string (large number)",
			input:       "FFFFFFFFFFFFFFFF",
			expected:    []byte{255, 255, 255, 255, 255, 255, 255, 255},
			expectedErr: nil,
		},
	}

	for _, tc := range tt {
		t.Run(tc.name, func(t *testing.T) {
			class := &UInt64{}
			actual, err := class.FromJSON(tc.input)
			if tc.expectedErr != nil {
				require.EqualError(t, err, tc.expectedErr.Error())
			} else {
				require.Equal(t, tc.expected, actual)
			}
		})
	}
}

func TestUint64_ToJson(t *testing.T) {
	tt := []struct {
		name        string
		input       []byte
		malleate    func(t *testing.T) interfaces.BinaryParser
		expected    string
		expectedErr error
	}{
		{
			name:  "fail - binary parser has no data",
			input: []byte{},
			malleate: func(t *testing.T) interfaces.BinaryParser {
				parserMock := testutil.NewMockBinaryParser(gomock.NewController(t))
				parserMock.EXPECT().ReadBytes(gomock.Any()).Return([]byte{}, errors.New("binary parser has no data"))
				return parserMock
			},
			expected:    "",
			expectedErr: errors.New("binary parser has no data"),
		},
		{
			name:     "pass - valid uint64",
			input:    []byte{0, 0, 0, 0, 0, 0, 0, 1},
			expected: "0000000000000001",
			malleate: func(t *testing.T) interfaces.BinaryParser {
				return serdes.NewBinaryParser([]byte{0, 0, 0, 0, 0, 0, 0, 1})
			},
			expectedErr: nil,
		},
		{
			name:        "pass - valid uint64 (2)",
			input:       []byte{0, 0, 0, 0, 0, 0, 0, 100},
			expected:    "0000000000000064",
			expectedErr: nil,
			malleate: func(t *testing.T) interfaces.BinaryParser {
				return serdes.NewBinaryParser([]byte{0, 0, 0, 0, 0, 0, 0, 100})
			},
		},
		{
			name:        "pass - valid uint64 (3)",
			input:       []byte{0, 0, 0, 0, 0, 0, 0, 255},
			expected:    "00000000000000FF",
			expectedErr: nil,
			malleate: func(t *testing.T) interfaces.BinaryParser {
				return serdes.NewBinaryParser([]byte{0, 0, 0, 0, 0, 0, 0, 255})
			},
		},
		{
			name:        "pass - valid uint64 (large number)",
			input:       []byte{255, 255, 255, 255, 255, 255, 255, 255},
			expected:    "FFFFFFFFFFFFFFFF", // Max uint64 value
			expectedErr: nil,
			malleate: func(t *testing.T) interfaces.BinaryParser {
				return serdes.NewBinaryParser([]byte{255, 255, 255, 255, 255, 255, 255, 255})
			},
		},
	}

	for _, tc := range tt {
		t.Run(tc.name, func(t *testing.T) {
<<<<<<< HEAD
			uint64 := &UInt64{}
			parser := serdes.NewBinaryParser(tc.input, definitions.Get())
			actual, err := uint64.ToJSON(parser)
			if err != tc.expectedErr {
				t.Errorf("Expected error %v, got %v", tc.expectedErr, err)
			}
			if actual != tc.expected {
				t.Errorf("Expected %v, got %v", tc.expected, actual)
=======
			class := &UInt64{}
			parser := tc.malleate(t)
			actual, err := class.ToJSON(parser)
			if tc.expectedErr != nil {
				require.EqualError(t, err, tc.expectedErr.Error())
			} else {
				require.Equal(t, tc.expected, actual)
>>>>>>> 7e5c9148
			}
		})
	}

}<|MERGE_RESOLUTION|>--- conflicted
+++ resolved
@@ -72,6 +72,8 @@
 }
 
 func TestUint64_ToJson(t *testing.T) {
+	defs := definitions.Get()
+
 	tt := []struct {
 		name        string
 		input       []byte
@@ -95,7 +97,7 @@
 			input:    []byte{0, 0, 0, 0, 0, 0, 0, 1},
 			expected: "0000000000000001",
 			malleate: func(t *testing.T) interfaces.BinaryParser {
-				return serdes.NewBinaryParser([]byte{0, 0, 0, 0, 0, 0, 0, 1})
+				return serdes.NewBinaryParser([]byte{0, 0, 0, 0, 0, 0, 0, 1}, defs)
 			},
 			expectedErr: nil,
 		},
@@ -105,7 +107,7 @@
 			expected:    "0000000000000064",
 			expectedErr: nil,
 			malleate: func(t *testing.T) interfaces.BinaryParser {
-				return serdes.NewBinaryParser([]byte{0, 0, 0, 0, 0, 0, 0, 100})
+				return serdes.NewBinaryParser([]byte{0, 0, 0, 0, 0, 0, 0, 100}, defs)
 			},
 		},
 		{
@@ -114,7 +116,7 @@
 			expected:    "00000000000000FF",
 			expectedErr: nil,
 			malleate: func(t *testing.T) interfaces.BinaryParser {
-				return serdes.NewBinaryParser([]byte{0, 0, 0, 0, 0, 0, 0, 255})
+				return serdes.NewBinaryParser([]byte{0, 0, 0, 0, 0, 0, 0, 255}, defs)
 			},
 		},
 		{
@@ -123,23 +125,13 @@
 			expected:    "FFFFFFFFFFFFFFFF", // Max uint64 value
 			expectedErr: nil,
 			malleate: func(t *testing.T) interfaces.BinaryParser {
-				return serdes.NewBinaryParser([]byte{255, 255, 255, 255, 255, 255, 255, 255})
+				return serdes.NewBinaryParser([]byte{255, 255, 255, 255, 255, 255, 255, 255}, defs)
 			},
 		},
 	}
 
 	for _, tc := range tt {
 		t.Run(tc.name, func(t *testing.T) {
-<<<<<<< HEAD
-			uint64 := &UInt64{}
-			parser := serdes.NewBinaryParser(tc.input, definitions.Get())
-			actual, err := uint64.ToJSON(parser)
-			if err != tc.expectedErr {
-				t.Errorf("Expected error %v, got %v", tc.expectedErr, err)
-			}
-			if actual != tc.expected {
-				t.Errorf("Expected %v, got %v", tc.expected, actual)
-=======
 			class := &UInt64{}
 			parser := tc.malleate(t)
 			actual, err := class.ToJSON(parser)
@@ -147,7 +139,6 @@
 				require.EqualError(t, err, tc.expectedErr.Error())
 			} else {
 				require.Equal(t, tc.expected, actual)
->>>>>>> 7e5c9148
 			}
 		})
 	}

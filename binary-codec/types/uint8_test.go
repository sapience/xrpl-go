--- conflicted
+++ resolved
@@ -7,12 +7,8 @@
 	"testing"
 
 	"github.com/Peersyst/xrpl-go/binary-codec/definitions"
-<<<<<<< HEAD
-	"github.com/Peersyst/xrpl-go/binary-codec/serdes"
-=======
 	"github.com/Peersyst/xrpl-go/binary-codec/types/testutil"
 	"github.com/golang/mock/gomock"
->>>>>>> 7e5c9148
 )
 
 func TestUint8_FromJson(t *testing.T) {
@@ -134,16 +130,9 @@
 
 	for _, tc := range tt {
 		t.Run(tc.name, func(t *testing.T) {
-<<<<<<< HEAD
-			uint8 := &UInt8{}
-			parser := serdes.NewBinaryParser(tc.input, definitions.Get())
-			actual, err := uint8.ToJSON(parser)
-			if err != tc.expectedErr {
-=======
 			uint8, mockParser := tc.setup(t)
 			actual, err := uint8.ToJSON(mockParser)
 			if !reflect.DeepEqual(err, tc.expectedErr) {
->>>>>>> 7e5c9148
 				t.Errorf("Expected error %v, got %v", tc.expectedErr, err)
 			}
 			if actual != tc.expected {

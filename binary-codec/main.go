--- conflicted
+++ resolved
@@ -9,16 +9,12 @@
 	"github.com/xyield/xrpl-go/binary-codec/types"
 )
 
-<<<<<<< HEAD
 var ErrSigningClaimFieldNotFound = errors.New("'Channel' & 'Amount' fields are both required, but were not found")
 
 const (
 	txMultiSigPrefix          = "534D5400"
 	paymentChannelClaimPrefix = "434C4D00"
-=======
-const (
-	txSigPrefix = "53545800"
->>>>>>> 0bd6671b
+	txSigPrefix               = "53545800"
 )
 
 // Encode: encodes a transaction or other object from json to the canonical binary format as a hex string.
@@ -33,7 +29,6 @@
 	return strings.ToUpper(hex.EncodeToString(b)), nil
 }
 
-<<<<<<< HEAD
 // EncodeForMultiSign: encodes a transaction into binary format in preparation for providing one
 // signature towards a multi-signed transaction.
 // (Only encodes fields that are intended to be signed.)
@@ -50,10 +45,6 @@
 	if err != nil {
 		return "", err
 	}
-=======
-// Encodes a transaction into binary format in preparation for signing.
-func EncodeForSigning(json map[string]any) (string, error) {
->>>>>>> 0bd6671b
 
 	encoded, err := Encode(removeNonSigningFields(json))
 
@@ -61,8 +52,19 @@
 		return "", err
 	}
 
-<<<<<<< HEAD
 	return strings.ToUpper(txMultiSigPrefix + encoded + hex.EncodeToString(suffix)), nil
+}
+
+// Encodes a transaction into binary format in preparation for signing.
+func EncodeForSigning(json map[string]any) (string, error) {
+
+	encoded, err := Encode(removeNonSigningFields(json))
+
+	if err != nil {
+		return "", err
+	}
+
+	return strings.ToUpper(txSigPrefix + encoded), nil
 }
 
 // EncodeForPaymentChannelClaim: encodes a payment channel claim into binary format in preparation for signing.
@@ -86,10 +88,6 @@
 	}
 
 	return strings.ToUpper(paymentChannelClaimPrefix + hex.EncodeToString(channel) + hex.EncodeToString(amount)), nil
-
-=======
-	return txSigPrefix + encoded, nil
->>>>>>> 0bd6671b
 }
 
 func removeNonSigningFields(json map[string]any) map[string]any {

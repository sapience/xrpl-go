package binarycodec

import (
	"testing"

	"github.com/stretchr/testify/require"
	"github.com/xyield/xrpl-go/binary-codec/types"
)

func TestEncode(t *testing.T) {
	tt := []struct {
		description string
		input       map[string]any
		output      string
		expectedErr error
	}{
		{
			description: "successfully serialized signed transaction 1",
			input: map[string]any{
				"Account":       "rMBzp8CgpE441cp5PVyA9rpVV7oT8hP3ys",
				"Expiration":    595640108,
				"Fee":           "10",
				"Flags":         524288,
				"OfferSequence": 1752791,
				"Sequence":      1752792,
				"SigningPubKey": "03EE83BB432547885C219634A1BC407A9DB0474145D69737D09CCDC63E1DEE7FE3",
				"TakerGets":     "15000000000",
				"TakerPays": map[string]any{
					"currency": "USD",
					"issuer":   "rvYAfWj5gh67oV6fW32ZzP3Aw4Eubs59B",
					"value":    "7072.8",
				},
				"TransactionType": "OfferCreate",
				"TxnSignature":    "30440220143759437C04F7B61F012563AFE90D8DAFC46E86035E1D965A9CED282C97D4CE02204CFD241E86F17E011298FC1A39B63386C74306A5DE047E213B0F29EFA4571C2C",
				"hash":            "73734B611DDA23D3F5F62E20A173B78AB8406AC5015094DA53F53D39B9EDB06C",
			},
			output:      "120007220008000024001ABED82A2380BF2C2019001ABED764D55920AC9391400000000000000000000000000055534400000000000A20B3C85F482532A9578DBB3950B85CA06594D165400000037E11D60068400000000000000A732103EE83BB432547885C219634A1BC407A9DB0474145D69737D09CCDC63E1DEE7FE3744630440220143759437C04F7B61F012563AFE90D8DAFC46E86035E1D965A9CED282C97D4CE02204CFD241E86F17E011298FC1A39B63386C74306A5DE047E213B0F29EFA4571C2C8114DD76483FACDEE26E60D8A586BB58D09F27045C46",
			expectedErr: nil,
		},
		{
			description: "successfully serialized signed transaction 2",
			input: map[string]any{
				"TransactionType": "EscrowFinish",
				"Flags":           2147483648,
				"Sequence":        1,
				"OfferSequence":   11,
				"Fee":             "10101",
				"SigningPubKey":   "0268D79CD579D077750740FA18A2370B7C2018B2714ECE70BA65C38D223E79BC9C",
				"TxnSignature":    "3045022100F06FB54049D6D50142E5CF2E2AC21946AF305A13E2A2D4BA881B36484DD01A540220311557EC8BEF536D729605A4CB4D4DC51B1E37C06C93434DD5B7651E1E2E28BF",
				"Account":         "r3Y6vCE8XqfZmYBRngy22uFYkmz3y9eCRA",
				"Owner":           "r9NpyVfLfUG8hatuCCHKzosyDtKnBdsEN3",
				"Memos": []any{
					map[string]any{
						"Memo": map[string]any{
							"MemoData": "04C4D46544659A2D58525043686174",
						},
					},
				},
			},
			output:      "1200022280000000240000000120190000000B68400000000000277573210268D79CD579D077750740FA18A2370B7C2018B2714ECE70BA65C38D223E79BC9C74473045022100F06FB54049D6D50142E5CF2E2AC21946AF305A13E2A2D4BA881B36484DD01A540220311557EC8BEF536D729605A4CB4D4DC51B1E37C06C93434DD5B7651E1E2E28BF811452C7F01AD13B3CA9C1D133FA8F3482D2EF08FA7D82145A380FBD236B6A1CD14B939AD21101E5B6B6FFA2F9EA7D0F04C4D46544659A2D58525043686174E1F1",
			expectedErr: nil,
		},
		{
			description: "successfully serialized signed transaction 3",
			input: map[string]any{
				"Account":            "rweYz56rfmQ98cAdRaeTxQS9wVMGnrdsFp",
				"Amount":             "10000000",
				"Destination":        "rweYz56rfmQ98cAdRaeTxQS9wVMGnrdsFp",
				"Fee":                "12",
				"Flags":              0,
				"LastLedgerSequence": 9902014,
				"Memos": []any{
					map[string]any{
						"Memo": map[string]any{
							"MemoData": "7274312E312E31",
							"MemoType": "636C69656E74",
						},
					},
				},
				"Paths": []any{
					[]any{
						map[string]any{
							"account":  "rPDXxSZcuVL3ZWoyU82bcde3zwvmShkRyF",
							"type":     1,
							"type_hex": "0000000000000001",
						},
						map[string]any{
							"currency": "XRP",
							"type":     16,
							"type_hex": "0000000000000010",
						},
					},
					[]any{
						map[string]any{
							"account":  "rf1BiGeXwwQoi8Z2ueFYTEXSwuJYfV2Jpn",
							"type":     1,
							"type_hex": "0000000000000001",
						},
						map[string]any{
							"account":  "rMwjYedjc7qqtKYVLiAccJSmCwih4LnE2q",
							"type":     1,
							"type_hex": "0000000000000001",
						},
						map[string]any{
							"currency": "XRP",
							"type":     16,
							"type_hex": "0000000000000010",
						},
					},
				},
				"SendMax": map[string]any{
					"currency": "USD",
					"issuer":   "rweYz56rfmQ98cAdRaeTxQS9wVMGnrdsFp",
					"value":    "0.6275558355",
				},
				"Sequence":        842,
				"SigningPubKey":   "0379F17CFA0FFD7518181594BE69FE9A10471D6DE1F4055C6D2746AFD6CF89889E",
				"TransactionType": "Payment",
				"TxnSignature":    "3045022100D55ED1953F860ADC1BC5CD993ABB927F48156ACA31C64737865F4F4FF6D015A80220630704D2BD09C8E99F26090C25F11B28F5D96A1350454402C2CED92B39FFDBAF",
				"hash":            "B521424226FC100A2A802FE20476A5F8426FD3F720176DC5CCCE0D75738CC208",
			},
			expectedErr: nil,
			output:      "1200002200000000240000034A201B009717BE61400000000098968068400000000000000C69D4564B964A845AC0000000000000000000000000555344000000000069D33B18D53385F8A3185516C2EDA5DEDB8AC5C673210379F17CFA0FFD7518181594BE69FE9A10471D6DE1F4055C6D2746AFD6CF89889E74473045022100D55ED1953F860ADC1BC5CD993ABB927F48156ACA31C64737865F4F4FF6D015A80220630704D2BD09C8E99F26090C25F11B28F5D96A1350454402C2CED92B39FFDBAF811469D33B18D53385F8A3185516C2EDA5DEDB8AC5C6831469D33B18D53385F8A3185516C2EDA5DEDB8AC5C6F9EA7C06636C69656E747D077274312E312E31E1F1011201F3B1997562FD742B54D4EBDEA1D6AEA3D4906B8F100000000000000000000000000000000000000000FF014B4E9C06F24296074F7BC48F92A97916C6DC5EA901DD39C650A96EDA48334E70CC4A85B8B2E8502CD310000000000000000000000000000000000000000000",
		},
		{
			description: "serialize OwnerNode example - UInt64",
			input:       map[string]any{"OwnerNode": "18446744073"},
			output:      "34000000044B82FA09",
			expectedErr: nil,
		},
		{
			description: "serialize LedgerEntryType example - UInt8",
			input:       map[string]any{"LedgerEntryType": "RippleState"},
			output:      "110072",
			expectedErr: nil,
		},
		{
			description: "serialize int example - UInt8",
			input:       map[string]any{"CloseResolution": 25},
			output:      "011019",
			expectedErr: nil,
		},
		{
			description: "serialize hash 128",
			input:       map[string]any{"EmailHash": "73734B611DDA23D3F5F62E20A173B78A"},
			output:      "4173734B611DDA23D3F5F62E20A173B78A",
			expectedErr: nil,
		},
		{
			description: "hash128 wrong length",
			input:       map[string]any{"EmailHash": "73734B611DDA23D3F5F62E20A173"},
			output:      "",
			expectedErr: &types.ErrInvalidHashLength{Expected: 16},
		},
		{
			description: "serialize hash 160",
			input:       map[string]any{"TakerPaysCurrency": "73734B611DDA23D3F5F62E20A173B78AB8406AC5"},
			output:      "011173734B611DDA23D3F5F62E20A173B78AB8406AC5",
			expectedErr: nil,
		},
		{
			description: "hash160 wrong length",
			input:       map[string]any{"TakerPaysCurrency": "73734B611DDA23D3F5F62E20A173B789"},
			output:      "",
			expectedErr: &types.ErrInvalidHashLength{Expected: 20},
		},
		{
			description: "serialize hash 256",
			input:       map[string]any{"Digest": "73734B611DDA23D3F5F62E20A173B78AB8406AC5015094DA53F53D39B9EDB06C"},
			output:      "501573734B611DDA23D3F5F62E20A173B78AB8406AC5015094DA53F53D39B9EDB06C",
			expectedErr: nil,
		},
		{
			description: "hash256 wrong length",
			input:       map[string]any{"Digest": "73734B611DDA23D3F5F62E20A173B78AB8406AC5015094DA53F537"},
			output:      "",
			expectedErr: &types.ErrInvalidHashLength{Expected: 32},
		},
		{
			description: "serialize Vector256 successfully,",
			input:       map[string]any{"Amendments": []string{"73734B611DDA23D3F5F62E20A173B78AB8406AC5015094DA53F53D39B9EDB06C", "73734B611DDA23D3F5F62E20A173B78AB8406AC5015094DA53F53D39B9EDB06C"}},
			output:      "03134073734B611DDA23D3F5F62E20A173B78AB8406AC5015094DA53F53D39B9EDB06C73734B611DDA23D3F5F62E20A173B78AB8406AC5015094DA53F53D39B9EDB06C",
			expectedErr: nil,
		},
		{
			description: "invalid input for Vector256 - not a string array",
			input:       map[string]any{"Amendments": []int{1, 2, 3}},
			output:      "",
			expectedErr: &types.ErrInvalidVector256Type{Got: "[]int"},
		},
		{
			description: "invalid input for Vector256 - wrong hash length",
			input:       map[string]any{"Amendments": []string{"73734B611DDA23D3F5F62E20A173B78AB8406AC5015094DA53F53D39B9EDB06C56342689", "73734B611DDA23D3F5F62E20A173B78AB8406AC5015094DA53F53D39B9EDB06"}},
			output:      "",
			expectedErr: &types.ErrInvalidHashLength{Expected: types.HashLengthBytes},
		},
		{
			description: "serialize STObject correctly",
			input: map[string]any{
				"Memo": map[string]any{
					"MemoType": "04C4D46544659A2D58525043686174",
				},
			},
			output:      "EA7C0F04C4D46544659A2D58525043686174E1",
			expectedErr: nil,
		},
		{
			description: "invalid pathset",
			input: map[string]any{"Paths": []any{
				map[string]any{
					"account":  "rDTXLQ7ZKZVKz33zJbHjgVShjsBnqMBhmN",
					"currency": "USD",
					"issuer":   "r3Y6vCE8XqfZmYBRngy22uFYkmz3y9eCRA",
				},
				map[string]any{
					"account":  "rDTXLQ7ZKZVKz33zJbHjgVShjsBnqMBhmN",
					"currency": "USD",
					"issuer":   "r3Y6vCE8XqfZmYBRngy22uFYkmz3y9eCRA",
				},
			},
			},
			output:      "",
			expectedErr: types.ErrInvalidPathSet,
		},
	}

	for _, tc := range tt {
		t.Run(tc.description, func(t *testing.T) {
			got, err := Encode(tc.input)

			if tc.expectedErr != nil {
				require.EqualError(t, err, tc.expectedErr.Error())
				require.Empty(t, got)
			} else {
				require.NoError(t, err)
				require.Equal(t, tc.output, got)
			}
		})
	}

}

<<<<<<< HEAD
func TestEncodeForMultisigning(t *testing.T) {
	tt := []struct {
		description string
		json        map[string]any
		accountID   map[string]any
=======
func TestEncodeForSigning(t *testing.T) {
	tt := []struct {
		description string
		input       map[string]any
>>>>>>> 0bd6671b
		output      string
		expectedErr error
	}{
		{
			description: "serialize STObject for signing correctly",
<<<<<<< HEAD
			json: map[string]any{
=======
			input: map[string]any{
>>>>>>> 0bd6671b
				"Memo": map[string]any{
					"MemoType": "04C4D46544659A2D58525043686174",
				},
			},
<<<<<<< HEAD
			accountID:   map[string]any{"Account": "rMBzp8CgpE441cp5PVyA9rpVV7oT8hP3ys"},
			output:      "534D5400EA7C0F04C4D46544659A2D58525043686174E18114DD76483FACDEE26E60D8A586BB58D09F27045C46",
=======
			output:      "53545800EA7C0F04C4D46544659A2D58525043686174E1",
>>>>>>> 0bd6671b
			expectedErr: nil,
		},
		{
			description: "serialize tx1 for signing correctly",
<<<<<<< HEAD
			json: map[string]any{
=======
			input: map[string]any{
>>>>>>> 0bd6671b
				"Account":       "rMBzp8CgpE441cp5PVyA9rpVV7oT8hP3ys",
				"Expiration":    595640108,
				"Fee":           "10",
				"Flags":         524288,
				"OfferSequence": 1752791,
				"Sequence":      1752792,
				"SigningPubKey": "03EE83BB432547885C219634A1BC407A9DB0474145D69737D09CCDC63E1DEE7FE3",
				"TakerGets":     "15000000000",
				"TakerPays": map[string]any{
					"currency": "USD",
					"issuer":   "rvYAfWj5gh67oV6fW32ZzP3Aw4Eubs59B",
					"value":    "7072.8",
				},
				"TransactionType": "OfferCreate",
				"TxnSignature":    "30440220143759437C04F7B61F012563AFE90D8DAFC46E86035E1D965A9CED282C97D4CE02204CFD241E86F17E011298FC1A39B63386C74306A5DE047E213B0F29EFA4571C2C",
				"hash":            "73734B611DDA23D3F5F62E20A173B78AB8406AC5015094DA53F53D39B9EDB06C",
			},
<<<<<<< HEAD
			accountID:   map[string]any{"Account": "rMBzp8CgpE441cp5PVyA9rpVV7oT8hP3ys"},
			output:      "534D5400120007220008000024001ABED82A2380BF2C2019001ABED764D55920AC9391400000000000000000000000000055534400000000000A20B3C85F482532A9578DBB3950B85CA06594D165400000037E11D60068400000000000000A8114DD76483FACDEE26E60D8A586BB58D09F27045C468114DD76483FACDEE26E60D8A586BB58D09F27045C46",
=======
			output:      "53545800120007220008000024001ABED82A2380BF2C2019001ABED764D55920AC9391400000000000000000000000000055534400000000000A20B3C85F482532A9578DBB3950B85CA06594D165400000037E11D60068400000000000000A732103EE83BB432547885C219634A1BC407A9DB0474145D69737D09CCDC63E1DEE7FE38114DD76483FACDEE26E60D8A586BB58D09F27045C46",
>>>>>>> 0bd6671b
			expectedErr: nil,
		},
	}

	for _, tc := range tt {
		t.Run(tc.description, func(t *testing.T) {
<<<<<<< HEAD
			got, err := EncodeForMultisigning(tc.json, tc.accountID)
=======
			got, err := EncodeForSigning(tc.input)
>>>>>>> 0bd6671b

			if tc.expectedErr != nil {
				require.EqualError(t, err, tc.expectedErr.Error())
				require.Empty(t, got)
			} else {
				require.NoError(t, err)
				require.Equal(t, tc.output, got)
			}
		})
	}
<<<<<<< HEAD
}

func TestEncodeForSigningClaim(t *testing.T) {

	tt := []struct {
		description string
		input       map[string]any
		expected    string
		expectedErr error
	}{
		{
			description: "successfully encode claim",
			input: map[string]any{
				"Channel": "43904CBFCDCEC530B4037871F86EE90BF799DF8D2E0EA564BC8A3F332E4F5FB1",
				"Amount":  "1000",
			},
			expected:    "434C4D0043904CBFCDCEC530B4037871F86EE90BF799DF8D2E0EA564BC8A3F332E4F5FB100000000000003E8",
			expectedErr: nil,
		},
		{
			description: "fail to encode claim - no channel",
			input: map[string]any{
				"Amount": "1000",
			},
			expected:    "",
			expectedErr: ErrSigningClaimFieldNotFound,
		},
		{
			description: "fail to encode claim - no amount",
			input: map[string]any{
				"Channel": "43904CBFCDCEC530B4037871F86EE90BF799DF8D2E0EA564BC8A3F332E4F5FB1",
			},
			expected:    "",
			expectedErr: ErrSigningClaimFieldNotFound,
		},
	}

	for _, tc := range tt {
		t.Run(tc.description, func(t *testing.T) {
			got, err := EncodeForSigningClaim(tc.input)

			if tc.expectedErr != nil {
				require.EqualError(t, err, tc.expectedErr.Error())
				require.Empty(t, got)
			} else {
				require.NoError(t, err)
				require.Equal(t, tc.expected, got)
			}
		})
	}
=======
>>>>>>> 0bd6671b
}<|MERGE_RESOLUTION|>--- conflicted
+++ resolved
@@ -240,47 +240,28 @@
 
 }
 
-<<<<<<< HEAD
 func TestEncodeForMultisigning(t *testing.T) {
 	tt := []struct {
 		description string
 		json        map[string]any
 		accountID   map[string]any
-=======
-func TestEncodeForSigning(t *testing.T) {
-	tt := []struct {
-		description string
-		input       map[string]any
->>>>>>> 0bd6671b
 		output      string
 		expectedErr error
 	}{
 		{
 			description: "serialize STObject for signing correctly",
-<<<<<<< HEAD
 			json: map[string]any{
-=======
-			input: map[string]any{
->>>>>>> 0bd6671b
 				"Memo": map[string]any{
 					"MemoType": "04C4D46544659A2D58525043686174",
 				},
 			},
-<<<<<<< HEAD
 			accountID:   map[string]any{"Account": "rMBzp8CgpE441cp5PVyA9rpVV7oT8hP3ys"},
 			output:      "534D5400EA7C0F04C4D46544659A2D58525043686174E18114DD76483FACDEE26E60D8A586BB58D09F27045C46",
-=======
-			output:      "53545800EA7C0F04C4D46544659A2D58525043686174E1",
->>>>>>> 0bd6671b
 			expectedErr: nil,
 		},
 		{
 			description: "serialize tx1 for signing correctly",
-<<<<<<< HEAD
 			json: map[string]any{
-=======
-			input: map[string]any{
->>>>>>> 0bd6671b
 				"Account":       "rMBzp8CgpE441cp5PVyA9rpVV7oT8hP3ys",
 				"Expiration":    595640108,
 				"Fee":           "10",
@@ -298,23 +279,15 @@
 				"TxnSignature":    "30440220143759437C04F7B61F012563AFE90D8DAFC46E86035E1D965A9CED282C97D4CE02204CFD241E86F17E011298FC1A39B63386C74306A5DE047E213B0F29EFA4571C2C",
 				"hash":            "73734B611DDA23D3F5F62E20A173B78AB8406AC5015094DA53F53D39B9EDB06C",
 			},
-<<<<<<< HEAD
 			accountID:   map[string]any{"Account": "rMBzp8CgpE441cp5PVyA9rpVV7oT8hP3ys"},
 			output:      "534D5400120007220008000024001ABED82A2380BF2C2019001ABED764D55920AC9391400000000000000000000000000055534400000000000A20B3C85F482532A9578DBB3950B85CA06594D165400000037E11D60068400000000000000A8114DD76483FACDEE26E60D8A586BB58D09F27045C468114DD76483FACDEE26E60D8A586BB58D09F27045C46",
-=======
-			output:      "53545800120007220008000024001ABED82A2380BF2C2019001ABED764D55920AC9391400000000000000000000000000055534400000000000A20B3C85F482532A9578DBB3950B85CA06594D165400000037E11D60068400000000000000A732103EE83BB432547885C219634A1BC407A9DB0474145D69737D09CCDC63E1DEE7FE38114DD76483FACDEE26E60D8A586BB58D09F27045C46",
->>>>>>> 0bd6671b
 			expectedErr: nil,
 		},
 	}
 
 	for _, tc := range tt {
 		t.Run(tc.description, func(t *testing.T) {
-<<<<<<< HEAD
 			got, err := EncodeForMultisigning(tc.json, tc.accountID)
-=======
-			got, err := EncodeForSigning(tc.input)
->>>>>>> 0bd6671b
 
 			if tc.expectedErr != nil {
 				require.EqualError(t, err, tc.expectedErr.Error())
@@ -325,7 +298,6 @@
 			}
 		})
 	}
-<<<<<<< HEAD
 }
 
 func TestEncodeForSigningClaim(t *testing.T) {
@@ -376,6 +348,61 @@
 			}
 		})
 	}
-=======
->>>>>>> 0bd6671b
+}
+
+func TestEncodeForSigning(t *testing.T) {
+	tt := []struct {
+		description string
+		input       map[string]any
+		output      string
+		expectedErr error
+	}{
+		{
+			description: "serialize STObject for signing correctly",
+			input: map[string]any{
+				"Memo": map[string]any{
+					"MemoType": "04C4D46544659A2D58525043686174",
+				},
+			},
+			output:      "53545800EA7C0F04C4D46544659A2D58525043686174E1",
+			expectedErr: nil,
+		},
+		{
+			description: "serialize tx1 for signing correctly",
+			input: map[string]any{
+				"Account":       "rMBzp8CgpE441cp5PVyA9rpVV7oT8hP3ys",
+				"Expiration":    595640108,
+				"Fee":           "10",
+				"Flags":         524288,
+				"OfferSequence": 1752791,
+				"Sequence":      1752792,
+				"SigningPubKey": "03EE83BB432547885C219634A1BC407A9DB0474145D69737D09CCDC63E1DEE7FE3",
+				"TakerGets":     "15000000000",
+				"TakerPays": map[string]any{
+					"currency": "USD",
+					"issuer":   "rvYAfWj5gh67oV6fW32ZzP3Aw4Eubs59B",
+					"value":    "7072.8",
+				},
+				"TransactionType": "OfferCreate",
+				"TxnSignature":    "30440220143759437C04F7B61F012563AFE90D8DAFC46E86035E1D965A9CED282C97D4CE02204CFD241E86F17E011298FC1A39B63386C74306A5DE047E213B0F29EFA4571C2C",
+				"hash":            "73734B611DDA23D3F5F62E20A173B78AB8406AC5015094DA53F53D39B9EDB06C",
+			},
+			output:      "53545800120007220008000024001ABED82A2380BF2C2019001ABED764D55920AC9391400000000000000000000000000055534400000000000A20B3C85F482532A9578DBB3950B85CA06594D165400000037E11D60068400000000000000A732103EE83BB432547885C219634A1BC407A9DB0474145D69737D09CCDC63E1DEE7FE38114DD76483FACDEE26E60D8A586BB58D09F27045C46",
+			expectedErr: nil,
+		},
+	}
+
+	for _, tc := range tt {
+		t.Run(tc.description, func(t *testing.T) {
+			got, err := EncodeForSigning(tc.input)
+
+			if tc.expectedErr != nil {
+				require.EqualError(t, err, tc.expectedErr.Error())
+				require.Empty(t, got)
+			} else {
+				require.NoError(t, err)
+				require.Equal(t, tc.output, got)
+			}
+		})
+	}
 }